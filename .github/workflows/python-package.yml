--- conflicted
+++ resolved
@@ -15,20 +15,7 @@
     strategy:
       fail-fast: false
       matrix:
-<<<<<<< HEAD
         python-version: ["3.10", "3.11", "3.12", "3.13"]
-=======
-      strategy:
-        matrix:
-          python-version: ["3.10", "3.11", "3.12", "3.13"]
-
-      steps:
-        - name: Set up Python
-          uses: actions/setup-python@v2
-          with:
-            python-version: ${{ matrix.python-version }}
-            prerelease: true
->>>>>>> 7ef800f7
 
     steps:
     - uses: actions/checkout@v4
