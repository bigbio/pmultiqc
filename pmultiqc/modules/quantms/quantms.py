#!/usr/bin/env python

""" MultiQC pmultiqc plugin module """

from __future__ import absolute_import
from collections import OrderedDict
import itertools
from datetime import datetime
from operator import itemgetter
import logging
from sdrf_pipelines.openms.openms import OpenMS, UnimodDatabase
from multiqc import config
from multiqc.plots import table, bargraph, linegraph, heatmap
from multiqc.modules.base_module import BaseMultiqcModule
from multiqc.utils.mqc_colour import mqc_colour_scale
import pandas as pd
import math
from functools import reduce
from collections import Counter
import re
from pyteomics import mztab
from pyopenms import IdXMLFile, MzMLFile, MSExperiment, OpenMSBuildInfo, AASequence
import os
import sqlite3
import numpy as np
import math
import copy
import json

from .histogram import Histogram
from . import sparklines

# Initialise the main MultiQC logger
logging.basicConfig(level=logging.INFO)
log = logging.getLogger(__name__)

if config.output_dir:
    if os.path.exists(config.output_dir):
        con = sqlite3.connect(os.path.join(config.output_dir, 'quantms.db'))
    else:
        os.makedirs(config.output_dir)
        con = sqlite3.connect(os.path.join(config.output_dir, 'quantms.db'))
else:
    con = sqlite3.connect('./quantms.db')

cur = con.cursor()
cur.execute("drop table if exists PROTQUANT")
con.commit()

cur.execute("drop table if exists PEPQUANT")
con.commit()

cur.execute("drop table if exists PSM")
con.commit()

log.info("pyopenms has: " + str(OpenMSBuildInfo().getOpenMPMaxNumThreads()) + " threads.")


class QuantMSModule(BaseMultiqcModule):
    @staticmethod
    def file_prefix(path):
        try:
            return os.path.splitext(os.path.basename(path))[0]
        except:
            raise SystemExit("Illegal file path: {path}")


    def __init__(self):

        # Initialise the parent module Class object
        super(QuantMSModule, self).__init__(
            name='pmultiqc',
            target="pmultiqc",
            anchor='pmultiqc',
            href='https://github.com/bigbio/pmultiqc',
            info=" is a multiQC module to show the pipeline performance of mass spectrometry based quantification pipelines such as <a href='https://nf-co.re/quantms'>nf-core/quantms</a>."
        )

        # Halt execution if we've disabled the plugin
        if config.kwargs.get('disable_plugin', True):
            return None

        self.enable_exp = False
        self.enable_sdrf = False
        self.msstats_input_valid = False
        # TODO what if multiple are found??
        for f in self.find_log_files("quantms/exp_design", filecontents=False):
            self.exp_design = os.path.join(f["root"], f['fn'])
            self.enable_exp = True
        if self.enable_exp == False:
            for f in self.find_log_files("quantms/sdrf", filecontents=False):
                self.sdrf = os.path.join(f["root"], f['fn'])
                OpenMS().openms_convert(self.sdrf, config.kwargs['raw'],
                                        False, True, False, config.kwargs['condition'])
                # experimental_design.tsv is the default output name
                self.exp_design = os.path.join(f["root"], f['experimental_design.tsv'])
                self.enable_sdrf = True

        # TODO in theory the module can work without the design. We just need to remove the according sections!
        if self.enable_sdrf == False and self.enable_exp == False:
            raise AttributeError(
                "Neither exp_design nor sdrf can be found! Please provide or correct your multiqc_config.yml.")

        self.PSM_table = dict()
        self.mzml_peptide_map = dict()
        self.identified_spectrum = dict()
        self.ms_with_psm = list()
        self.pep_quant_table = dict()
        self.read_mzml_info = False
        self.mzml_table = OrderedDict()
        self.search_engine = OrderedDict()
        self.XCORR_HIST_RANGE = {'start': 0, 'end': 5, 'step': 0.1}
        self.SPECEVALUE_HIST_RANGE = {'start': 0, 'end': 20, 'step': 0.4}
        self.PEP_HIST_RANGE = {'start': 0, 'end': 1, 'step': 0.02}
        self.total_ms2_spectra = 0
        self.Total_ms2_Spectral_Identified = 0
        self.Total_Peptide_Count = 0
        self.Total_Protein_Identified = 0
        self.Total_Protein_Quantified = 0
        self.out_csv_data = dict()
        self.cal_num_table_data = dict()
        self.mL_spec_ident_final = dict()
        self.delta_mass = dict()
        self.delta_mass_percent = dict()
        self.heatmap_con_score = dict()
        self.heatmap_pep_intensity = {}
        self.heatmap_charge_score = dict()
        self.MissedCleavages_heatmap_score = dict()
        self.MissedCleavagesVar_score = dict()
        self.ID_RT_score = dict()
        self.HeatmapOverSamplingScore = dict()
        self.HeatmapPepMissingScore = dict()
        self.exp_design_table = dict()
        self.mzml_info = dict()
        self.mzml_info['charge_distribution'] = dict()
        self.mzml_info['peaks_per_ms2'] = dict()
        self.mzml_info['peak_distribution'] = dict()
        self.oversampling = dict()

        # parse input data
        # draw the experimental design
        self.draw_exp_design()
        self.pep_table_exists = False
        self.enable_dia = False

        self.ms_paths = []
        for mzML_file in self.find_log_files("quantms/mzML", filecontents=False):
            self.ms_paths.append(os.path.join(mzML_file["root"], mzML_file['fn']))

        self.mzml_info_path = []
        for mzml_info in self.find_log_files("quantms/mzml_info", filecontents=False):
            self.mzml_info_path.append(os.path.join(mzml_info["root"], mzml_info['fn']))
            self.mzml_info_path.sort()
            if len(self.mzml_info_path) > 0:
                self.read_mzml_info = True
<<<<<<< HEAD
                self.ms_paths = [self.file_prefix(i).replace("_mzml_info", ".mzML") for i in self.mzml_info_path]
            
=======
                self.mzML_paths = [os.path.basename(i).replace("_mzml_info.tsv", ".mzML") for i in self.mzml_info_path]
>>>>>>> 4afcc879
        for f in self.find_log_files("quantms/mztab", filecontents=False):
            self.out_mzTab_path = os.path.join(f["root"], f['fn'])
            self.parse_out_mzTab()

        for report in self.find_log_files("quantms/diann_report", filecontents=False):
            self.diann_report_path = os.path.join(report["root"], report["fn"])
            self.enable_dia = True

        mt = self.parse_mzml()
        self.idx_paths = []
        for idx_file in self.find_log_files("quantms/idXML", filecontents=False):
            self.idx_paths.append(os.path.join(idx_file["root"], idx_file['fn']))

        if self.enable_dia:
            self.parse_diann_report()
            self.draw_summary_protein_ident_table()
            self.draw_quantms_identi_num()
            self.draw_num_pep_per_protein()
            if len(self.mzml_info_path) > 0:
                self.draw_precursor_charge_distribution()
                self.draw_peaks_per_ms2()
                self.draw_peak_intensity_distribution()
        else:
            self.parse_idxml(mt)
            self.CalHeatMapScore()
            self.draw_heatmap()
            self.draw_summary_protein_ident_table()
            self.draw_quantms_identi_num()
            self.draw_num_pep_per_protein()
            self.draw_mzml_ms()
            self.draw_precursor_charge_distribution()
            self.draw_peaks_per_ms2()
            self.draw_peak_intensity_distribution()
            self.draw_oversampling()
            self.draw_delta_mass()
            self.draw_search_engine()

        # TODO what if multiple are found??
        # if config.kwargs.get('disable_table', True):
        #     log.info("Skip protein/peptide table plot!")
        # else:
        for msstats_input in self.find_log_files("quantms/msstats", filecontents=False):
            self.msstats_input_path = os.path.join(msstats_input["root"], msstats_input["fn"])
            self.msstats_input_valid = True
            self.parse_msstats_input()

        if config.kwargs["quantification_method"] == "spectral_counting":
            # Add a report section with psm table plot from mzTab for spectral counting
            self.add_section(
                name="Peptide Spectrum Matches",
                anchor="peptide_spectrum_matches",
                description='This plot shows the information of peptide spectrum matches',
                helptext='''
                        This table shows the information of peptide spectrum matches from mzTab PSM section.
                        ''',
                plot=self.psm_table_html
            )

        # TODO draw protein quantification from mzTab in the future with Protein and peptide tables from mzTab
        # currently only draw protein tabel for spectral counting
        if not self.msstats_input_valid and config.kwargs["quantification_method"] == "spectral_counting":
            log.warning("MSstats input file not found!")
            self.add_section(
                name="Protein Quantification Table",
                anchor="protein_quant_result",
                description='This plot shows the quantification information of proteins'
                            ' in the final result (mainly the mzTab file).',
                helptext='''
                        The quantification information (Spectral Counting) of proteins is obtained from the mzTab file. 
                        The table shows the quantitative level and distribution of proteins in different study variables and run.

                        * Peptides_Number: The number of peptides for each protein.
                        * Average Spectral Counting: Average spectral counting of each protein across all conditions with NA=0 or NA ignored.
                        * Spectral Counting in each condition (Eg. `CT=Mixture;CN=UPS1;QY=0.1fmol`): Average spectral counting of replicates.

                        Click `Show replicates` to switch to bar plots of counting in each replicate.
                        ''',
                plot=self.protein_quantification_table_html
            )


        self.css = {
            'assets/css/quantms.css':
                os.path.join(os.path.dirname(__file__), 'assets', 'css', 'quantms.css')
        }
        self.js = {
            'assets/js/quantms.js':
                os.path.join(os.path.dirname(__file__), 'assets', 'js', 'quantms.js'),
            'assets/js/highcharts.js':
                os.path.join(os.path.dirname(__file__), 'assets', 'js', 'highcharts.js'),
            'assets/js/axios.min.js':
                os.path.join(os.path.dirname(__file__), 'assets', 'js', 'axios.min.js'),
            'assets/js/sql-optimized.js':
                os.path.join(os.path.dirname(__file__), 'assets', 'js', 'sql-optimized.js')
        }


    def draw_heatmap(self):
        HeatMapScore = []
        if self.pep_table_exists:
            xnames = ['Contaminants', 'Peptide Intensity', 'Charge', 'Missed Cleavages', 'Missed Cleavages Var',
                        'ID rate over RT', 'MS2 OverSampling', 'Pep Missing Values']
            ynames = []
            for k, v in self.heatmap_con_score.items():
                if k in self.ms_with_psm:   
                    ynames.append(k)
                    HeatMapScore.append([v, self.heatmap_pep_intensity[k], self.heatmap_charge_score[k],
                                        self.MissedCleavages_heatmap_score[k],
                                        self.MissedCleavagesVar_score[k], self.ID_RT_score[k],
                                        self.HeatmapOverSamplingScore[k], self.HeatmapPepMissingScore[k]])
        else:
            xnames = ['Charge', 'Missed Cleavages', 'Missed Cleavages Var', 'ID rate over RT', 'MS2 OverSampling', 
                        'Pep Missing Values']
            ynames = []
            for k, v in self.heatmap_charge_score.items():
                if k in self.ms_with_psm:
                    ynames.append(k)
                    HeatMapScore.append([self.heatmap_charge_score[k], self.MissedCleavages_heatmap_score[k],
                                        self.MissedCleavagesVar_score[k], self.ID_RT_score[k],
                                        self.HeatmapOverSamplingScore[k], self.HeatmapPepMissingScore[k]])

        pconfig = {
            'title': 'Performance Overview',  # Plot title - should be in format "Module Name: Plot Title"
            'xTitle': 'metrics',  # X-axis title
            'yTitle': 'RawName',  # Y-axis title
            'square': False
        }

        hm_html = heatmap.plot(HeatMapScore, xnames, ynames, pconfig)
        # Add a report section with the heatmap plot
        self.add_section(
            name="HeatMap",
            anchor="quantms_heatmap",
            description='This heatmap shows a performance overview of the pipeline',
            helptext='''
                    This plot shows the pipeline performance overview. Some metrics are calculated.
                    
                    * Heatmap score[Contaminants]: as fraction of summed intensity with 0 = sample full of contaminants; 
                        1 = no contaminants
                    * Heatmap score[Pep Intensity (>23.0)]: Linear scale of the median intensity reaching the threshold, 
                        i.e. reaching 2^21 of 2^23 gives score 0.25.
                    * Heatmap score[Charge]: Deviation of the charge 2 proportion from a representative 
                        Raw file (median). For typtic digests, peptides of charge 2 (one N-terminal and one at 
                        tryptic C-terminal R or K residue) should be dominant. Ionization issues (voltage?), 
                        in-source fragmentation, missed cleavages and buffer irregularities can cause a shift 
                        (see Bittremieux 2017, DOI: 10.1002/mas.21544 ).
                    * Heatmap score [MC]: the fraction (0% - 100%) of fully cleaved peptides per Raw file
                    * Heatmap score [MC Var]: each Raw file is scored for its deviation from the ‘average’ digestion 
                        state of the current study.
                    * Heatmap score [ID rate over RT]: Judge column occupancy over retention time. 
                        Ideally, the LC gradient is chosen such that the number of identifications 
                        (here, after FDR filtering) is uniform over time, to ensure consistent instrument duty cycles. 
                        Sharp peaks and uneven distribution of identifications over time indicate potential for LC gradient 
                        optimization.Scored using ‘Uniform’ scoring function. i.e. constant receives good score, extreme shapes are bad.
                    * Heatmap score [MS2 Oversampling]: The percentage of non-oversampled 3D-peaks. An oversampled 
                        3D-peak is defined as a peak whose peptide ion (same sequence and same charge state) was 
                        identified by at least two distinct MS2 spectra in the same Raw file. For high complexity samples, 
                        oversampling of individual 3D-peaks automatically leads to undersampling or even omission of other 3D-peaks, 
                        reducing the number of identified peptides.
                    * Heatmap score [Pep Missing]: Linear scale of the fraction of missing peptides.
                    
                    ''',
            plot=hm_html
        )

    def draw_exp_design(self):
        # Currently this only supports the OpenMS two-table format (default in quantms pipeline)
        # One table format would actually be even easier. You can just use pandas.read_tsv
        self.sample_df, self.file_df = read_openms_design(self.exp_design)

        for file in np.unique(self.file_df["Run"].tolist()):
            file_index = self.file_df[self.file_df["Run"] == file]
            self.exp_design_table[file] = {'Fraction_Group': file_index["Fraction_Group"].tolist()[0]}
            self.exp_design_table[file]['Fraction'] = file_index["Fraction"].tolist()[0]
            self.exp_design_table[file]['Label'] = '|'.join(file_index["Label"])
            sample = file_index["Sample"].tolist()
            self.exp_design_table[file]['Sample'] = '|'.join(sample)
            self.exp_design_table[file]['MSstats_Condition'] = ','.join(
                [row['MSstats_Condition'] for _, row in self.sample_df.iterrows()
                if row['Sample'] in sample])
            self.exp_design_table[file]['MSstats_BioReplicate'] = '|'.join(
                [row['MSstats_BioReplicate'] for _, row in self.sample_df.iterrows()
                if row['Sample'] in sample])

        # Create table plot
        pconfig = {
            'id': 'Experimental_Design',  # ID used for the table
            'table_title': 'Experimental Design',  # Title of the table. Used in the column config modal
            'save_file': False,  # Whether to save the table data to a file
            'raw_data_fn': 'multiqc_Experimental_Design_table',  # File basename to use for raw data file
            'sortRows': False,  # Whether to sort rows alphabetically
            'only_defined_headers': False,  # Only show columns that are defined in the headers config
            'col1_header': 'Spectra File',
            'format': '{:,.0f}',  # The header used for the first column
        }
        headers = OrderedDict()
        set3_scale = mqc_colour_scale(name="Set3")
        maxnr = len(self.file_df.index)
        set3_colors = set3_scale.get_colours(name="Set3")
        colors = dict((str(i + 1), set3_colors[i % len(set3_colors)]) for i in range(maxnr))

        headers['Fraction_Group'] = {
            'description': 'Fraction_Group',
            'bgcols': colors,
        }
        headers['Fraction'] = {
            'description': 'Fraction identifier',
            'bgcols': colors,
        }
        headers['Label'] = {
            'description': 'Label',
            'bgcols': colors,
        }
        headers['Sample'] = {
            'description': 'Sample Name',
            'bgcols': colors,
        }
        headers['MSstats_Condition'] = {
            'description': 'MSstats Condition',
            'bgcols': colors,
        }
        headers['MSstats_BioReplicate'] = {
            'description': 'MSstats BioReplicate',
            'bgcols': colors,
        }
        table_html = table.plot(self.exp_design_table, headers, pconfig)

        # Add a report section with the line plot
        self.add_section(
            name="Experimental Design",
            anchor="exp_design",
            description='This table shows the design of the experiment. I.e., which files and channels correspond to which sample/condition/fraction.',
            helptext='''
            You can see details about it in 
            https://abibuilder.informatik.uni-tuebingen.de/archive/openms/Documentation/release/latest/html/classOpenMS_1_1ExperimentalDesign.html
            ''',
            plot=table_html
        )

    def draw_summary_protein_ident_table(self):
        headers = OrderedDict()
        if self.enable_dia:
            summary_table = {
                self.total_ms2_spectra: {"#Peptides Quantified": self.Total_Peptide_Count}}
            summary_table[self.total_ms2_spectra]['#Proteins Quantified'] = self.Total_Protein_Quantified
        else:
            summary_table = {
                self.total_ms2_spectra: {"#Identified MS2 Spectra": self.Total_ms2_Spectral_Identified}}
            coverage = self.Total_ms2_Spectral_Identified / self.total_ms2_spectra * 100
            summary_table[self.total_ms2_spectra]['%Identified MS2 Spectra'] = coverage
            summary_table[self.total_ms2_spectra]['#Peptides Identified'] = self.Total_Peptide_Count
            summary_table[self.total_ms2_spectra]['#Proteins Identified'] = self.Total_Protein_Identified
            summary_table[self.total_ms2_spectra]['#Proteins Quantified'] = self.Total_Protein_Quantified
            headers['#Identified MS2 Spectra'] = {
                'description': 'Total number of MS/MS spectra identified',
            }
            headers['%Identified MS2 Spectra'] = {
                'description': 'Percentage of Identified MS/MS Spectra',
                'format': '{:,.2f}',
                "suffix": "%"
            }
        # Create table plot
        pconfig = {
            'id': 'identification summary table',  # ID used for the table
            'table_title': 'Summary Table',  # Title of the table. Used in the column config modal
            'save_file': False,  # Whether to save the table data to a file
            'raw_data_fn': 'multiqc_summary_table_table',  # File basename to use for raw data file
            'sortRows': False,  # Whether to sort rows alphabetically
            'only_defined_headers': False,  # Only show columns that are defined in the headers config
            'col1_header': '#MS2 Spectra',
            'format': '{:,.0f}',  # The header used for the first column
            "scale": "Set1"
        }
        table_html = table.plot(summary_table, headers, pconfig)

        # Add a report section with the table
        self.add_section(
            name="Summary Table",
            anchor="quantms_summary_table",
            description='This table shows the quantms pipeline summary statistics',
            helptext='''
                    This table shows the quantms pipeline summary statistics
                    ''',
            plot=table_html
        )

    def draw_quantms_identi_num(self):
        # Create table plot
        pconfig = {
            'id': 'result statistics',  # ID used for the table
            'table_title': 'pipeline result statistics',  # Title of the table. Used in the column config modal
            'save_file': False,  # Whether to save the table data to a file
            'raw_data_fn': 'multiqc_result statistics_table',  # File basename to use for raw data file
            'sortRows': True,  # Whether to sort rows alphabetically
            'only_defined_headers': False,  # Only show columns that are defined in the headers config
            'col1_header': 'Spectra File',
            'format': '{:,.0f}'  # The header used for the first column
        }
        colors = dict((str(i + 1), "#ffffff") for i in range(len(self.file_df.index)))
        headers = OrderedDict()

        ## TODO BIG! We desperately need rules for naming columns!

        headers['sample_name'] = {
            'title': 'Sample Name',
            'description': 'Sample identifier',
            'bgcols': colors
        }
        headers['condition'] = {
            'title': 'Condition',
            'description': 'Combination of possible study variables',
            'bgcols': colors
        }
        headers['fraction'] = {
            'title': 'Fraction',
            'description': 'Fraction identifier',
            'bgcols': colors
        }
        headers['peptide_num'] = {
            'title': '#Peptide IDs',
            'description': 'The number of identified PSMs in the pipeline',
            'color': "#ffffff"
        }
        headers['unique_peptide_num'] = {
            'title': '#Unambiguous Peptide IDs',
            'description': 'The number of unique peptides in the pipeline. Those that match only one protein in the provided database.',
            'color': "#ffffff"
        }
        headers['modified_peptide_num'] = {
            'title': '#Modified Peptide IDs',
            'description': 'Number of modified identified peptides in the pipeline',
            'color': "#ffffff"
        }
        headers['protein_num'] = {
            'title': '#Protein (group) IDs',
            'description': 'The number of identified protein(group)s in the pipeline',
            'color': "#ffffff"
        }
        table_html = table.plot(self.cal_num_table_data, headers, pconfig)

        # Add a report section with the line plot
        self.add_section(
            name="Pipeline Result Statistics",
            anchor="Pipeline Result Statistics",
            description='This plot shows the quantms pipeline final result',
            helptext='''
            This plot shows the quantms pipeline final result.
            Including Sample Name、Possible Study Variables、identified the number of peptide in the pipeline、
            and identified the number of modified peptide in the pipeline, eg. All data in this table are obtained 
            from the out_msstats file. You can also remove the decoy with the `remove_decoy` parameter.
            ''',
            plot=table_html
        )

    # draw number of peptides per proteins
    def draw_num_pep_per_protein(self):
        # Create table plot
        if any([len(i) >= 100 for i in self.pep_plot.dict['data'].values()]):
            lable = ["count", "percentage"]
        else:
            lable = [
                {'name': 'count', 'ylab': 'Frequency'},
                {'name': 'percentage', 'ylab': 'Percentage(%)'}
            ]
        pconfig = {
            'id': 'number_of_peptides_per_proteins',  # ID used for the table
            'cpswitch': False,
            'title': 'Number of Peptides identified per Protein',
            'xlab': 'Number of Peptides',
            'tt_percentages': False,
            'tt_decimals': 2,
            'data_labels': lable
        }
        headers = OrderedDict()
        headers['Frequency'] = {
            'name': 'Frequency',
            'description': 'number of peptides per proteins'
        }
        bar_html = bargraph.plot([self.pep_plot.dict['data']['frequency'], self.pep_plot.dict['data']['percentage']], headers, pconfig)
        # Add a report section with the line plot
        self.add_section(
            name="Number of Peptides Per Protein",
            anchor="num_of_pep_per_prot",
            description='This plot shows the number of peptides per proteins '
                        'in quantms pipeline final result',
            helptext='''
                        This statistic is extracted from the out_msstats file. Proteins supported by more peptide 
                        identifications can constitute more confident results.
                    ''',
            plot=bar_html
        )

    def draw_mzml_ms(self):

        pconfig = {
            'id': 'mzML_tracking ',  # ID used for the table
            'table_title': 'Pipeline spectrum tracking',  # Title of the table. Used in the column config modal
            'save_file': False,  # Whether to save the table data to a file
            'raw_data_fn': 'multiqc_spectrum_tracking_table',  # File basename to use for raw data file
            'sortRows': False,  # Whether to sort rows alphabetically
            'only_defined_headers': True,  # Only show columns that are defined in the headers config
            'col1_header': 'Spectra File',
            'format': '{:,.0f}'  # The header used for the first column
        }

        headers = OrderedDict()
        headers['MS1_Num'] = {
            'title': '#MS1 Spectra',
            'description': 'Number of MS1 spectra',
            'color': "#ffffff"
        }
        headers['MS2_Num'] = {
            'title': '#MS2 Spectra',
            'description': 'Number of MS2 spectra',
            'color': "#ffffff"
        }

        if any(['MSGF' in v for k,v in self.mzml_table.items()]):
            headers['MSGF'] = {
                'description': 'Number of spectra identified by MSGF search engine',
                'color': "#ffffff"
            }
        if any(['Comet' in v for k,v in self.mzml_table.items()]):
            headers['Comet'] = {
                'description': 'Number of spectra identified by Comet search engine',
                'color': "#ffffff"
            }
        headers['num_quant_psms'] = {
            'title': '#PSMs from quant. peptides',
            'description': 'Number of reliable PSMs from peptides IDs used in quantification',
            'color': "#ffffff"
        }
        headers['num_quant_peps'] = {
            'title': '#Peptides quantified',
            'description': 'Number of quantified peptides that passed final protein and peptide FDR thresholds.',
            'color': "#ffffff"
        }
        table_html = table.plot(self.mzml_table, headers, pconfig)

        # Add a report section with the line plot
        self.add_section(
            name="Spectra Tracking",
            anchor="spectra_tracking",
            description='This plot shows the tracking of the number of spectra along the quantms pipeline',
            helptext='''
                    This table shows the changes in the number of spectra corresponding to each input file 
                    during the pipeline operation. And the number of peptides finally identified and quantified is obtained from 
                    the PSM table in the mzTab file. You can also remove decoys with the `remove_decoy` parameter.:

                    * MS1_Num: The number of MS1 spectra extracted from mzMLs
                    * MS2_Num: The number of MS2 spectra extracted from mzMLs
                    * MSGF: The Number of spectra identified by MSGF search engine
                    * Comet: The Number of spectra identified by Comet search engine
                    * PSMs from quant. peptides: extracted from PSM table in mzTab file
                    * Peptides quantified: extracted from PSM table in mzTab file
                    ''',
            plot=table_html
        )

    def draw_peak_intensity_distribution(self):
        # Create table plot
        pconfig = {
            'id': 'peak_intensity_distribution',  # ID used for the table
            'cpswitch': False,
            'title': 'Peak Intensity Distribution',
            # 'xlab': 'Peak Intensity'
        }
        cats = self.mzml_peak_distribution_plot.dict['cats']
        bar_html = bargraph.plot(self.mzml_info['peak_distribution'], cats, pconfig)

        # Add a report section with the line plot
        self.add_section(
            name="Peak Intensity Distribution",
            anchor="Peak Intensity Distribution",
            description='''This is a histogram representing the ion intensity vs.
                        the frequency for all MS2 spectra in a whole given experiment.
                        It is possible to filter the information for all, identified and unidentified spectra.
                        This plot can give a general estimation of the noise level of the spectra.
                        ''',
            helptext='''
                    Generally, one should expect to have a high number of low intensity noise peaks with a low number 
                    of high intensity signal peaks. 
                    A disproportionate number of high signal peaks may indicate heavy spectrum pre-filtering or 
                    potential experimental problems. In the case of data reuse this plot can be useful in 
                    identifying the requirement for pre-processing of the spectra prior to any downstream analysis. 
                    The quality of the identifications is not linked to this data as most search engines perform internal 
                    spectrum pre-processing before matching the spectra. Thus, the spectra reported are not 
                    necessarily pre-processed since the search engine may have applied the pre-processing step 
                    internally. This pre-processing is not necessarily reported in the experimental metadata.
                    ''',
            plot=bar_html
        )

    def draw_precursor_charge_distribution(self):
        # Create table plot
        pconfig = {
            'id': 'Precursor_Ion_Charge_Distribution',  # ID used for the table
            'cpswitch': False,
            'title': 'Precursor Ion Charge Distribution',
        }
        cats = self.mzml_charge_plot.dict['cats']
        bar_html = bargraph.plot(self.mzml_info['charge_distribution'], cats, pconfig)

        # Add a report section with the line plot
        self.add_section(
            name="Distribution of precursor charges",
            anchor="Distribution of precursor charges",
            description='''This is a bar chart representing the distribution of the precursor ion charges 
                        for a given whole experiment. 
                        ''',
            helptext='''This information can be used to identify potential ionization problems 
                        including many 1+ charges from an ESI ionization source or an unexpected 
                        distribution of charges. MALDI experiments are expected to contain almost exclusively 1+ 
                        charged ions. An unexpected charge distribution may furthermore be caused by specific search 
                        engine parameter settings such as limiting the search to specific ion charges.
                    ''',
            plot=bar_html
        )

    def draw_peaks_per_ms2(self):
        # Create table plot
        pconfig = {
            'id': 'peaks_per_ms2',  # ID used for the table
            'cpswitch': False,
            'title': 'Number of Peaks per MS/MS spectrum',
        }
        cats = self.mzml_peaks_ms2_plot.dict['cats']
        bar_html = bargraph.plot(self.mzml_info['peaks_per_ms2'], cats, pconfig)

        self.add_section(
            name="Number of Peaks per MS/MS spectrum",
            anchor="Number of Peaks per MS/MS spectrum",
            description='''This chart represents a histogram containing the number of peaks per MS/MS spectrum 
            in a given experiment. This chart assumes centroid data. Too few peaks can identify poor fragmentation 
            or a detector fault, as opposed to a large number of peaks representing very noisy spectra. 
            This chart is extensively dependent on the pre-processing steps performed to the spectra 
            (centroiding, deconvolution, peak picking approach, etc).
                        ''',
            helptext='''
                    ''',
            plot=bar_html
        )

    def draw_oversampling(self):

        # Create bar plot
        pconfig = {
            'id': 'Oversampling_Distribution',
            'cpswitch': False,
            'title': 'MS2 counts per 3D-peak',
            'scale': "set3"
        }
        cats = self.oversampling_plot.dict['cats']
        bar_html = bargraph.plot(self.oversampling, cats, pconfig)

        # Add a report section with the bar plot
        self.add_section(
            name="Oversampling Distribution",
            anchor="Oversampling (MS/MS counts per 3D-peak)",
            description='''An oversampled 3D-peak is defined as a peak whose peptide ion 
                (same sequence and same charge state) was identified by at least two distinct MS2 spectra 
                in the same Raw file. 
                                ''',
            helptext='''For high complexity samples, oversampling of individual 3D-peaks automatically leads to 
                undersampling or even omission of other 3D-peaks, reducing the number of identified peptides. 
                Oversampling occurs in low-complexity samples or long LC gradients, as well as undersized dynamic 
                exclusion windows for data independent acquisitions.
                
                * Heatmap score [EVD: MS2 Oversampling]: The percentage of non-oversampled 3D-peaks.
                            ''',
            plot=bar_html
        )

    def draw_delta_mass(self):

        self.delta_mass_percent['target'] = dict(zip(self.delta_mass['target'].keys(),
                                                    list(map(lambda v: v / len(self.delta_mass['target']),
                                                            self.delta_mass['target'].values()))))
        if "decoy" in self.delta_mass.keys():
            self.delta_mass_percent['decoy'] = dict(zip(self.delta_mass['decoy'].keys(),
                                                    list(map(lambda v: v / len(self.delta_mass['decoy']),
                                                            self.delta_mass['decoy'].values()))))
            lineconfig = {
                # Building the plot
                'id': 'delta_mass',  # HTML ID used for plot
                "tt_label": "<b>{point.x} Delta mass error:</b> {point.y}",
                # Plot configuration
                'title': 'Delta m/z',  # Plot title - should be in format "Module Name: Plot Title"
                'xlab': 'Experimental m/z - Theoretical m/z',  # X axis label
                'ylab': 'Relative Frequency',  # Y axis label
                'colors': {'target': '#b2df8a', 'decoy': '#DC143C'},
                'xmax': max(list(self.delta_mass['decoy'].keys()) +
                            (list(self.delta_mass['target'].keys()))) + 0.01,
                'xmin': min(list(self.delta_mass['decoy'].keys()) +
                            (list(self.delta_mass['target'].keys()))) - 0.01,
                "data_labels": [{"name": "Counts", "ylab": "Count", "tt_label": "<b>{point.x} Mass delta counts</b>: {point.y}"},
                    {"name": "Relative Frequency", "ylab": "Relative Frequency", "tt_label": "<b>{point.x} Mass delta relative frequency</b>: {point.y}"}],
            }
        else:
            lineconfig = {
                # Building the plot
                'id': 'delta_mass',  # HTML ID used for plot
                "tt_label": "<b>{point.x} Mass delta relative frequency</b>: {point.y}",
                # Plot configuration
                'title': 'Delta m/z',  # Plot title - should be in format "Module Name: Plot Title"
                'xlab': 'Experimental m/z - Theoretical m/z',  # X axis label
                'ylab': 'Relative Frequency',  # Y axis label
                'colors': {'target': '#b2df8a'},
                'xmax': max(list(self.delta_mass['target'].keys())) + 0.01,
                'xmin': min((list(self.delta_mass['target'].keys()))) - 0.01,
                "data_labels": [{"name": "Counts", "ylab": "Count", "tt_label": "<b>{point.x} Mass delta counts</b>: {point.y}"},
                    {"name": "Relative Frequency", "ylab": "Relative Frequency", "tt_label": "<b>{point.x} Mass delta relative frequency</b>: {point.y}"}],
            }
        line_html = linegraph.plot([self.delta_mass, self.delta_mass_percent], lineconfig)

        self.add_section(
            name="Delta Mass",
            anchor="delta_mass",
            description='''This chart represents the distribution of the relative frequency of experimental 
                            precursor ion mass (m/z) - theoretical precursor ion mass (m/z). 
                            ''',
            helptext='''
                    Mass deltas close to zero reflect more accurate identifications and also 
                    that the reporting of the amino acid modifications and charges have been done accurately. 
                    This plot can highlight systematic bias if not centered on zero. 
                    Other distributions can reflect modifications not being reported properly. 
                    Also it is easy to see the different between the target and the decoys identifications.
                    ''',
            plot=line_html
        )
    
    def draw_search_engine(self):
        # Add a report section with multiple histograms
        self.add_section(
            name="Summary of Search Engine Scores",
            anchor="search_engine_summary",
            description='These plots contain search scores and PEPs counts for different search engines in different files, '
                        'and they also contain a summary of the consensus PSMs if two or more search engines are used',
            helptext='''
                        This statistic is extracted from idXML files. 
                    '''
        )
        # Create scores summary plot
        [MSGF_labels, Comet_labels] = self.search_engine['data_label']['score_label']
        SpecE_pconfig = {
            'id': 'search_scores_summary',  # ID used for the table
            'cpswitch': False,
            'title': 'Summary of Spectral E-values',
            'xlab': 'MSGF -lg(SpecEvalue) ranges',
            'stacking': True,
            'height': 550,
            'tt_percentages': True, 
            'tt_decimals': 0,
            'data_labels': MSGF_labels,
        }

        xcorr_pconfig = {
            'id': 'search_scores_summary',  # ID used for the table
            'cpswitch': False,
            'title': 'Summary of cross-correlation scores',
            'xlab': 'Comet xcorr ranges',
            'stacking': True,
            'height': 550,
            'tt_percentages': True, 
            'tt_decimals': 0,
            'data_labels': Comet_labels,
        }

        bar_cats = OrderedDict()
        bar_cats['target'] = {'name': 'target', 'color': '#2b908f'}
        bar_cats['decoy'] = {'name': 'decoy', 'color': '#90ed7d'}
        bar_cats['target+decoy'] = {'name': 'target+decoy', 'color': '#434348'}

        SpecE_cats = [bar_cats] * len(self.search_engine['SpecE'])
        xcorr_cats = [bar_cats] * len(self.search_engine['xcorr'])
        PEP_cats = [bar_cats] * len(self.search_engine['PEPs'])

        xcorr_bar_html = bargraph.plot(list(self.search_engine['xcorr'].values()), xcorr_cats, xcorr_pconfig) if self.Comet_label else ''
        SpecE_bar_html = bargraph.plot(list(self.search_engine['SpecE'].values()), SpecE_cats, SpecE_pconfig) if self.MSGF_label else ''
        
        self.add_section(
            description='''#### Summary of Search Scores
            * SpecEvalue : Spectral E-values, the search score of MSGF. The value used for plotting is -lg(SpecEvalue).
            * xcorr : cross-correlation scores, the search score of Comet. The value used for plotting is xcorr.
            ''',
            plot=xcorr_bar_html + SpecE_bar_html
        )
        # Create PEPs summary plot
        PEP_pconfig = {
            'id': 'search_engine_PEP',  # ID used for the table
            'cpswitch': False,
            'title': 'Summary of Search Engine PEP',
            'xlab': 'PEP ranges',
            'stacking': True,
            'height': 550,
            'tt_percentages': True, 
            'tt_decimals': 0,
            'data_labels': self.search_engine['data_label']['PEPs_label'],
        }

        PEP_bar_html = bargraph.plot(list(self.search_engine['PEPs'].values()), PEP_cats, PEP_pconfig)
        
        self.add_section(
            description='''#### Summary of Posterior Error Probabilities
            * PEP : Posterior Error Probability
            ''',
            plot=PEP_bar_html
        )
        # Create identified number plot
        if len(self.search_engine['data_label']['consensus_label']) != 0:
            consensus_pconfig = {
                'id': 'consensus_summary',  # ID used for the table
                'cpswitch': False,
                'title': 'Consensus Across Search Engines',
                'stacking': True,
                'height': 256,
                'tt_percentages': True, 
                'tt_decimals': 0,
                'data_labels': self.search_engine['data_label']['consensus_label'],
            }
            consensus_bar_html = bargraph.plot(list(self.search_engine['consensus_support'].values()), PEP_cats, consensus_pconfig)
            
            self.add_section(
                description='''#### Summary of consensus support for PSMs 
                Consensus support is a measure of agreement between search engines. Every peptide sequence in the analysis has been 
                identified by at least one search run. The consensus support defines which fraction (between 0 and 1) of the remaining 
                search runs "supported" a peptide identification that was kept. The meaning of "support" differs slightly between 
                algorithms: For best, worst, average and rank, each search run supports peptides that it has also identified among its 
                top considered_hits candidates. So the "consensus support" simply gives the fraction of additional search engines that 
                have identified a peptide. (For example, if there are three search runs, peptides identified by two of them will have a 
                "support" of 0.5.) For the similarity-based algorithms PEPMatrix and PEPIons, the "support" for a peptide is the average 
                similarity of the most-similar peptide from each (other) search run.
                ''',
                plot=consensus_bar_html
            )
        else:
            self.add_section(
                description='''#### Summary of consensus PSMs
                No Consensus PSMs data because of single search engine！
                '''
            )

    def CalHeatMapScore(self):
        log.info("Calculating Heatmap Scores...")
        mztab_data = mztab.MzTab(self.out_mzTab_path)
        psm = mztab_data.spectrum_match_table
        meta_data = dict(mztab_data.metadata)
        if self.pep_table_exists:
            pep_table = mztab_data.peptide_table
            pep_table.loc[:, 'stand_spectra_ref'] = pep_table.apply(
                lambda x: self.file_prefix(meta_data[x.spectra_ref.split(':')[0] + '-location']), axis=1)
            study_variables = list(filter(lambda x: re.match(r'peptide_abundance_study_variable.*?', x) is not None,
                                        pep_table.columns.tolist()))

            for name, group in pep_table.groupby("stand_spectra_ref"):
                self.heatmap_con_score[name] = 1 - np.sum(np.sum(
                    group[group['accession'].str.contains(config.kwargs["contaminant_affix"])][study_variables])) / \
                                            np.sum(np.sum(group[study_variables]))
                if config.kwargs['remove_decoy']:
                    T = sum(group[(group['opt_global_cv_MS:1002217_decoy_peptide'] == 0)][study_variables].values. \
                            tolist(), [])
                else:
                    T = sum(group[study_variables].values.tolist(), [])
                pep_median = np.median([j for j in T if not math.isnan(j) is True])
                self.heatmap_pep_intensity[name] = np.minimum(1.0, pep_median / (2 ** 23))  # Threshold

        #  HeatMapMissedCleavages
        global_peps = set(psm['opt_global_cv_MS:1000889_peptidoform_sequence'])
        global_peps_count = len(global_peps)
        if config.kwargs['remove_decoy'] and 'opt_global_cv_MS:1002217_decoy_peptide' in psm.columns:
            psm = psm[psm['opt_global_cv_MS:1002217_decoy_peptide'] == 0]
        psm.loc[:, 'stand_spectra_ref'] = psm.apply(
            lambda x: self.file_prefix(meta_data[x.spectra_ref.split(':')[0] + '-location']), axis=1)
            
        enzyme_list = [i for i in meta_data.values() if str(i).startswith("enzyme:")]
        enzyme = enzyme_list[0].split(":")[1] if len(enzyme_list) == 1 else "Trypsin"
        psm.loc[:, 'missed_cleavages'] = psm.apply(lambda x: self.cal_MissCleavages(x['sequence'], enzyme), axis=1)

        # Calculate the ID RT Score
        for name, group in psm.groupby('stand_spectra_ref'):
            sc = group['missed_cleavages'].value_counts()
            mis_0 = sc[0] if 0 in sc else 0
            self.MissedCleavages_heatmap_score[name] = mis_0 / sc[:].sum()

            x = group['retention_time'] / np.sum(group['retention_time'])
            n = len(group['retention_time'])
            y = np.sum(x) / n
            worst = ((1 - y) ** 0.5) * 1 / n + (y ** 0.5) * (n - 1) / n
            sc = np.sum(np.abs(x - y) ** 0.5) / n
            if worst == 0:
                self.ID_RT_score[name] = 1
            else:
                self.ID_RT_score[name] = (worst - sc) / worst

            #  For HeatMapOverSamplingScore
            self.HeatmapOverSamplingScore[name] = self.oversampling[name]['1'] / np.sum(list(self.oversampling[name].values()))

            # For HeatMapPepMissingScore
            idFraction = len(
                set(group['opt_global_cv_MS:1000889_peptidoform_sequence']).intersection(
                    global_peps)) / global_peps_count
            self.HeatmapPepMissingScore[name] = np.minimum(1.0, idFraction)

        median = np.median(list(self.MissedCleavages_heatmap_score.values()))
        self.MissedCleavagesVar_score = dict(zip(self.MissedCleavages_heatmap_score.keys(),
                                                list(map(lambda v: 1 - np.abs(v - median),
                                                        self.MissedCleavages_heatmap_score.values()))))
        log.info("Done calculating Heatmap Scores.")

    # if missed.cleavages is not given, it is assumed that Trypsin was used for digestion
    @staticmethod
    def cal_MissCleavages(sequence, enzyme):
        if enzyme == "Trypsin/P":
            miss_cleavages = len(sequence[:-1]) - len(sequence[:-1].replace('K', '').replace('R', '').replace('P', ''))
        elif enzyme == "Arg-C":
            miss_cleavages = len(sequence[:-1]) - len(sequence[:-1].replace('R', ''))
        elif enzyme == "Asp-N":
            miss_cleavages = len(sequence[:-1]) - len(sequence[:-1].replace('B', '').replace('D', ''))
        elif enzyme == "Chymotrypsin":
            cut = "F*,W*,Y*,L*,!*P"
            miss_cleavages = len(sequence[:-1]) - len(sequence[:-1].replace('F', '').replace('W', '').replace('Y', '').replace('L', ''))
        elif enzyme == "Lys-C":
            miss_cleavages = len(sequence[:-1]) - len(sequence[:-1].replace('K', ''))
        else:
            miss_cleavages = len(sequence[:-1]) - len(sequence[:-1].replace('K', '').replace('R', ''))
        return miss_cleavages

    @staticmethod
    def dis_decoy(ProteinName):
        if config.kwargs['decoy_affix'] not in ProteinName:
            return "TARGET"
        elif ProteinName.split(';') == 1:
            return "DECOY"
        else:
            if config.kwargs['affix_type'] == 'prefix':
                if list(filter(lambda x: lambda x: not x.startswith(config.kwargs['decoy_affix']),
                                ProteinName.split(';'))):
                    return "TARGET"
                return "DECOY"
            else:
                if list(filter(lambda x: not x.endswith(config.kwargs['decoy_affix']),
                                ProteinName.split(';'))):
                    return "TARGET"
                return "DECOY"


    def parse_mzml(self):

        self.mzml_peak_distribution_plot = Histogram('Peak Intensity', plot_category='range', breaks=[
            0, 10, 100, 300, 500, 700, 900, 1000, 3000, 6000, 10000])

        self.mzml_charge_plot = Histogram('Precursor Charge', plot_category='frequency')

        self.mzml_peaks_ms2_plot = Histogram('#Peaks per MS/MS spectrum', plot_category='range', breaks=[
            i for i in range(0, 1001, 100)])

        # New instances are used for dictionary construction.
        self.mzml_peak_distribution_plot_1 = copy.deepcopy(self.mzml_peak_distribution_plot)
        self.mzml_charge_plot_1 = copy.deepcopy(self.mzml_charge_plot)
        self.mzml_peaks_ms2_plot_1 = copy.deepcopy(self.mzml_peaks_ms2_plot)

        mzml_table = {}
        heatmap_charge = {}
        self.ms_without_psm = []

        def add_ms_values(info_df, ms_name):
            charge_state = int(info_df["Charge"]) if info_df["Charge"] != None else None
            base_peak_intensity = float(info_df['Base_Peak_Intensity']) if info_df['Base_Peak_Intensity'] != None else None
            peak_per_ms2 = int(info_df['MS2_peaks']) if info_df['MS2_peaks'] != None else None

            if self.enable_dia:
                self.mzml_charge_plot.addValue(charge_state)
                self.mzml_peak_distribution_plot.addValue(base_peak_intensity)
                self.mzml_peaks_ms2_plot.addValue(peak_per_ms2)
                return

            if ms_name in self.ms_with_psm:
                if info_df["SpectrumID"] in self.identified_spectrum[ms_name]:
                    self.mzml_charge_plot.addValue(charge_state)
                    self.mzml_peak_distribution_plot.addValue(base_peak_intensity)
                    self.mzml_peaks_ms2_plot.addValue(peak_per_ms2)
                else:
                    self.mzml_charge_plot_1.addValue(charge_state)
                    self.mzml_peak_distribution_plot_1.addValue(base_peak_intensity)
                    self.mzml_peaks_ms2_plot_1.addValue(peak_per_ms2)
            else:
                if ms_name not in self.ms_without_psm:
                    self.ms_without_psm.append(ms_name)

        def read_mzmls():
            exp = MSExperiment()
            for m in self.ms_paths:
                ms1_number = 0
                ms2_number = 0
                log.info("{}: Parsing mzML file {}...".format(datetime.now().strftime("%H:%M:%S"), m))
                MzMLFile().load(m, exp)
                log.info("{}: Done parsing mzML file {}...".format(datetime.now().strftime("%H:%M:%S"), m))
                m = self.file_prefix(m)
                log.info("{}: Aggregating mzML file {}...".format(datetime.now().strftime("%H:%M:%S"), m))
                charge_2 = 0
                for i in exp:
                    if i.getMSLevel() == 1:
                        ms1_number += 1
                    elif i.getMSLevel() == 2:
                        ms2_number += 1
                        charge_state = i.getPrecursors()[0].getCharge()
                        peaks_tuple = i.get_peaks()
                        peak_per_ms2 = len(peaks_tuple[0])
                        if i.getMetaValue("base peak intensity"):
                            base_peak_intensity = i.getMetaValue("base peak intensity")
                        else:
                            base_peak_intensity = max(peaks_tuple[1]) if len(peaks_tuple[1]) > 0 else None

                        if charge_state == 2:
                            charge_2 += 1

                        if self.enable_dia:
                            self.mzml_charge_plot.addValue(charge_state)
                            self.mzml_peak_distribution_plot.addValue(base_peak_intensity)
                            self.mzml_peaks_ms2_plot.addValue(peak_per_ms2)
                            continue
                        
                        if m in self.ms_with_psm:
                            if i.getNativeID() in self.identified_spectrum[m]:
                                self.mzml_charge_plot.addValue(charge_state)
                                self.mzml_peak_distribution_plot.addValue(base_peak_intensity)
                                self.mzml_peaks_ms2_plot.addValue(peak_per_ms2)
                            else:
                                self.mzml_charge_plot_1.addValue(charge_state)
                                self.mzml_peak_distribution_plot_1.addValue(base_peak_intensity)
                                self.mzml_peaks_ms2_plot_1.addValue(peak_per_ms2)
                        else:
                            if m not in self.ms_without_psm:
                                self.ms_without_psm.append(m)

                heatmap_charge[m] = charge_2 / ms2_number
                self.total_ms2_spectra = self.total_ms2_spectra + ms2_number
                mzml_table[m] = {'MS1_Num': ms1_number}
                mzml_table[m]['MS2_Num'] = ms2_number
                log.info("{}: Done aggregating mzML file {}...".format(datetime.now().strftime("%H:%M:%S"), m))

        def read_mzml_info():
            for file in self.mzml_info_path:
                log.info("{}: Parsing mzml_statistics dataframe {}...".format(datetime.now().strftime("%H:%M:%S"), file))
                mzml_df = pd.read_csv(file, sep="\t")

<<<<<<< HEAD
                m = self.file_prefix(file).replace("_mzml_info", "")
=======
                m = os.path.basename(file).replace("_mzml_info.tsv", ".mzML")
>>>>>>> 4afcc879
                if m not in mzml_table:
                    mzml_table[m] = dict.fromkeys(['MS1_Num', 'MS2_Num', 'Charge_2'], 0)
                charge_group = mzml_df.groupby("Charge").size()
                ms_level_group = mzml_df.groupby("MSLevel").size()
                charge_2 = charge_group[2] if 2 in charge_group else 0
                ms1_number = ms_level_group[1] if 1 in ms_level_group else 0
                ms2_number = ms_level_group[2] if 2 in ms_level_group else 0
                self.total_ms2_spectra = self.total_ms2_spectra + ms2_number
                mzml_table[m].update({'MS1_Num': mzml_table[m]['MS1_Num'] + ms1_number})
                mzml_table[m].update({'MS2_Num': mzml_table[m]['MS2_Num'] + ms2_number})
                mzml_table[m].update({'Charge_2': mzml_table[m]['Charge_2'] + charge_2})

                group = mzml_df[mzml_df["MSLevel"] == 2]
                del mzml_df
                group.apply(add_ms_values, args=(m,), axis=1)

                for m in mzml_table.keys():
                    heatmap_charge[m] = mzml_table[m]['Charge_2'] / mzml_table[m]['MS2_Num']
                log.info("{}: Done aggregating mzml_statistics dataframe {}...".format(datetime.now().strftime("%H:%M:%S"), file))

        read_mzml_info() if self.read_mzml_info else read_mzmls()
        for i in self.ms_without_psm:
            log.warning("No PSM found in '{}'!".format(i))

        self.mzml_peaks_ms2_plot.to_dict()
        self.mzml_peak_distribution_plot.to_dict()
        # Construct compound dictionaries to apply to drawing functions.
        if self.enable_dia:
            self.mzml_charge_plot.to_dict()

            self.mzml_info['charge_distribution'] = {
                'Whole Experiment': self.mzml_charge_plot.dict['data']
            }
            self.mzml_info['peaks_per_ms2'] = {
                'Whole Experiment': self.mzml_peaks_ms2_plot.dict['data']
            }
            self.mzml_info['peak_distribution'] = {
                'Whole Experiment': self.mzml_peak_distribution_plot.dict['data']
            }
        else:
            self.mzml_peaks_ms2_plot_1.to_dict()
            self.mzml_peak_distribution_plot_1.to_dict()
            self.mzml_charge_plot.to_dict()
            self.mzml_charge_plot_1.to_dict()

            self.mzml_charge_plot.dict["cats"].update(self.mzml_charge_plot_1.dict["cats"])
            charge_cats_keys = [int(i) for i in self.mzml_charge_plot.dict["cats"]]
            charge_cats_keys.sort()
            self.mzml_charge_plot.dict["cats"] = OrderedDict({str(i): self.mzml_charge_plot.dict["cats"][str(i)] for i in charge_cats_keys})

            self.mzml_info['charge_distribution'] = {
                'identified_spectra': self.mzml_charge_plot.dict['data'],
                'unidentified_spectra': self.mzml_charge_plot_1.dict['data']
            }
            self.mzml_info['peaks_per_ms2'] = {
                'identified_spectra': self.mzml_peaks_ms2_plot.dict['data'],
                'unidentified_spectra': self.mzml_peaks_ms2_plot_1.dict['data']
            }
            self.mzml_info['peak_distribution'] = {
                'identified_spectra': self.mzml_peak_distribution_plot.dict['data'],
                'unidentified_spectra': self.mzml_peak_distribution_plot_1.dict['data']
            }

        median = np.median(list(heatmap_charge.values()))
        self.heatmap_charge_score = dict(zip(heatmap_charge.keys(),
                                            list(map(lambda v: 1 - np.abs(v - median),
                                                    heatmap_charge.values()))))

        return mzml_table


    def parse_idxml(self, mzml_table):
        consensus_paths = []
        for raw_id in self.idx_paths:
            if "consensus" in os.path.split(raw_id)[1]:
                consensus_paths.append(raw_id)
                self.idx_paths.remove(raw_id)

        self.MSGF_label, self.Comet_label = False, False
        self.search_engine = {'SpecE': OrderedDict(), 'xcorr': OrderedDict(), 'PEPs': OrderedDict(),
                              'consensus_support': OrderedDict(), 'data_label': OrderedDict()}
        SpecE_label, xcorr_label, PEPs_label, consensus_label = [], [], [], []

        for raw_id in self.idx_paths:
            log.info("Parsing search result file {}...".format(raw_id))
            protein_ids = []
            peptide_ids = []
            IdXMLFile().load(raw_id, protein_ids, peptide_ids)
            raw_id = self.file_prefix(raw_id)
            ## TODO I would use the QC functionality of pyopenms. Should be much faster.
            if config.kwargs['remove_decoy']:
                identified_num = len(set([i.getMetaValue("spectrum_reference") for i in peptide_ids
                                                    if i.getHits()[0].getMetaValue("target_decoy") == 'target']))
            else:
                identified_num = len(peptide_ids)

            ## TODO make clear if this is before or after first step of filtering
            ms_name = self.file_prefix(protein_ids[0].getMetaValue("spectra_data")[0].decode("UTF-8"))
            search_engine = protein_ids[0].getSearchEngine()

            self.search_engine['SpecE'][raw_id] = OrderedDict()
            self.search_engine['xcorr'][raw_id] = OrderedDict()
            self.search_engine['PEPs'][raw_id] = OrderedDict()

            xcorr_breaks = list(np.arange(
                self.XCORR_HIST_RANGE['start'], self.XCORR_HIST_RANGE['end'] + self.XCORR_HIST_RANGE['step'], self.XCORR_HIST_RANGE['step']).round(2))

            SpecE_breaks = list(np.arange(
                self.SPECEVALUE_HIST_RANGE['start'], self.SPECEVALUE_HIST_RANGE['end'] + self.SPECEVALUE_HIST_RANGE['step'], self.SPECEVALUE_HIST_RANGE['step']).round(2))
            SpecE_breaks.append(float('inf'))
            SpecE_breaks.sort()

            PEP_breaks = list(np.arange(
                self.PEP_HIST_RANGE['start'], self.PEP_HIST_RANGE['end'] + self.PEP_HIST_RANGE['step'], self.PEP_HIST_RANGE['step']).round(2))

            bar_stacks = ['target', 'decoy', 'target+decoy']
            Xcorr = Histogram('Comet cross-correlation score', plot_category = 'range', stacks = bar_stacks, breaks = xcorr_breaks)
            SpecE = Histogram('MSGF spectral E-value', plot_category = 'range', stacks = bar_stacks, breaks = SpecE_breaks)
            PEP = Histogram('Posterior error probability', plot_category = 'range', stacks = bar_stacks, breaks = PEP_breaks)
            Consensus_support = Histogram('Consensus PSM number', plot_category = 'frequency', stacks = bar_stacks)

            if search_engine == "MSGF+" or "msgf" in raw_id:
                mzml_table[ms_name]['MSGF'] = identified_num
                self.MSGF_label = True
                SpecE_label.append({'name': raw_id, 'ylab': 'Counts'})
                PEPs_label.append({'name': raw_id, 'ylab': 'Counts'})
                for peptide_id in peptide_ids:
                    for hit in peptide_id.getHits():
                        spec_e = hit.getMetaValue("SpecEvalue-score") if hit.getMetaValue("SpecEvalue-score") else hit.getMetaValue("MS:1002052")
                        logSpecE = - math.log(spec_e, 10)
                        pep = hit.getMetaValue("MS:1001493") if hit.getMetaValue("MS:1001493") else hit.getScore()
                        SpecE.addValue(logSpecE, stack = hit.getMetaValue("target_decoy"))
                        PEP.addValue(pep, stack = hit.getMetaValue("target_decoy"))

                SpecE.to_dict()
                PEP.to_dict()
                self.search_engine['SpecE'][raw_id] = SpecE.dict['data']
                self.search_engine['PEPs'][raw_id] = PEP.dict['data']

            elif search_engine == "Comet" or "comet" in raw_id:
                self.Comet_label = True
                mzml_table[ms_name]['Comet'] = identified_num
                xcorr_label.append({'name': raw_id, 'ylab': 'Counts'})
                PEPs_label.append({'name': raw_id, 'ylab': 'Counts'})
                for peptide_id in peptide_ids:
                    for hit in peptide_id.getHits():
                        xcorr = hit.getMetaValue("MS:1002252")
                        pep = hit.getMetaValue("MS:1001493") if hit.getMetaValue("MS:1001493") else hit.getScore()
                        Xcorr.addValue(xcorr, stack = hit.getMetaValue("target_decoy"))
                        PEP.addValue(pep, stack = hit.getMetaValue("target_decoy"))

                Xcorr.to_dict()
                PEP.to_dict()
                self.search_engine['xcorr'][raw_id] = Xcorr.dict['data']
                self.search_engine['PEPs'][raw_id] = PEP.dict['data']

            else:
                mzml_table[ms_name][search_engine] = identified_num

            mzml_table[ms_name]['num_quant_psms'] = self.mL_spec_ident_final[ms_name] if ms_name in self.mL_spec_ident_final.keys() else 0
            mzml_table[ms_name]['num_quant_peps'] = len(self.mzml_peptide_map[ms_name]) if ms_name in self.mL_spec_ident_final.keys() else 0
        
        for raw_id in consensus_paths:
            log.info("Parsing consensus file {}...".format(raw_id))
            protein_ids = []
            peptide_ids = []
            IdXMLFile().load(raw_id, protein_ids, peptide_ids)
            raw_id = self.file_prefix(raw_id)
            consensus_label.append({'name': raw_id, 'ylab': 'Counts'})
            self.search_engine['consensus_support'][raw_id] = OrderedDict()

            for peptide_id in peptide_ids:
                for hit in peptide_id.getHits():
                    support = hit.getMetaValue("consensus_support")
                    Consensus_support.addValue(support, stack = hit.getMetaValue("target_decoy"))
            Consensus_support.to_dict()

            for i in Consensus_support.dict['data'].keys():
                self.search_engine['consensus_support'][raw_id][i] = Consensus_support.dict['data'][i]

        self.search_engine['data_label'] = {'score_label': [SpecE_label, xcorr_label], 'PEPs_label': PEPs_label, 'consensus_label': consensus_label}

        # mass spectrum files sorted based on experimental file
        for spectrum_name in self.exp_design_table.keys():
            self.mzml_table[spectrum_name] = mzml_table[spectrum_name]

    def parse_out_mzTab(self):
        log.info("{}: Parsing mzTab file {}...".format(datetime.now().strftime("%H:%M:%S"), self.out_mzTab_path))
        mztab_data = mztab.MzTab(self.out_mzTab_path)
        log.info("{}: Done parsing mzTab file {}.".format(datetime.now().strftime("%H:%M:%S"), self.out_mzTab_path))
        log.info("{}: Aggregating mzTab file {}...".format(datetime.now().strftime("%H:%M:%S"), self.out_mzTab_path))
        pep_table = mztab_data.peptide_table
        meta_data = dict(mztab_data.metadata)

        self.delta_mass['target'] = dict()
        self.delta_mass['decoy'] = dict()

        # PSM table data
        psm = mztab_data.spectrum_match_table
        if len(psm) == 0:
            raise ValueError("The PSM section of mzTab is missing, please check your mzTab!")
            
        # Generate "opt_global_cv_MS: 1002217_DECOY_peptide" column if this column is not contained in the PSM subtable
        if "opt_global_cv_MS:1002217_decoy_peptide" not in psm.columns.values:
            psm['opt_global_cv_MS:1002217_decoy_peptide'] = psm.apply(
                lambda x: 1 if self.dis_decoy(x['accession']) == 'DECOY' else 0, axis=1)
        # map to spectrum file name in experimental design file 
        psm['stand_spectra_ref'] = psm.apply(
            lambda x: os.path.basename(meta_data[x.spectra_ref.split(':')[0] + '-location']) + ":" + x.spectra_ref.split(':')[1], axis=1)
        psm['filename'] = psm.apply(
            lambda x: self.file_prefix(meta_data[x.spectra_ref.split(':')[0] + '-location']), axis=1)
        self.ms_with_psm = psm['filename'].unique().tolist()

        prot = mztab_data.protein_table
        self.prot_search_score = dict()

        prot_abundance_cols = list(filter(lambda x: re.match(r'protein_abundance_assay.*?', x) is not None,
                                    prot.columns.tolist()))
        opt_cols = list(filter(lambda x: x.startswith("opt_"),
                                    prot.columns.tolist()))
        score_cols = list(filter(lambda x: x.startswith("best_search_engine_score"),
                                    prot.columns.tolist()))
        # TODO in theory we do not need accession since the index is the accession
        fixed_cols = ['accession', 'description', 'taxid', 'species', 'database', 'database_version', 'search_engine', 'ambiguity_members', 'modifications', 'protein_coverage']

        prot = prot[fixed_cols + score_cols + prot_abundance_cols + opt_cols]

        # We only need the overall protein (group) scores and abundances. Currently we do not care about details of single proteins (length, description,...)
        prot = prot[prot['opt_global_result_type'] != 'protein_details']

        if config.kwargs['remove_decoy']:
            psm = psm[psm['opt_global_cv_MS:1002217_decoy_peptide'] != 1]
            # TODO do we really want to remove groups that contain a single decoy? I would say ALL members need to be decoy.
            prot = prot[~prot['accession'].str.contains(config.kwargs['decoy_affix'])]

        prot["protein_group"] = prot["ambiguity_members"].apply(lambda x: x.replace(",", ";"))

        self.Total_Protein_Identified = len(prot.index)

        prot.dropna(how='all', subset=prot_abundance_cols, inplace=True)
        self.Total_Protein_Quantified = len(prot.index)

        self.pep_plot = Histogram('Number of peptides per proteins', plot_category='frequency')

        # There probably are no shared peptides in the final quant results. We still do it to be safe.
        # There are duplicates peptide-protein mapping in peptide table due to different feature (charge and RT)
        if config.kwargs['quantification_method'] == "spectral_counting":
            counts_per_acc = psm.drop_duplicates("sequence")['accession'].str.split(",").explode().value_counts()
        else:
            self.pep_table_exists = True
            # TODO the following assumes that we always only look
            peptide_score = pep_table[["opt_global_cv_MS:1000889_peptidoform_sequence", "best_search_engine_score[1]"]]
            self.peptide_search_score = \
                peptide_score.groupby("opt_global_cv_MS:1000889_peptidoform_sequence").agg('min')[
                    "best_search_engine_score[1]"].to_dict()
            del peptide_score
            counts_per_acc = pep_table.drop_duplicates("sequence")['accession'].str.split(",").explode().value_counts()

        counts_per_acc.apply(self.pep_plot.addValue)
        #for c in counts_per_acc:
        #    self.pep_plot.addValue(c)
        categories = OrderedDict()
        categories['Frequency'] = {
            'name': 'Frequency',
            'description': 'Number of identified peptides per protein.'
        }
        self.pep_plot.to_dict(percentage = True, cats = categories)

        mL_spec_ident_final = {}

        for m, group in psm.groupby('filename'):
            m = os.path.basename(m)
            self.cal_num_table_data[m] = {'sample_name': self.exp_design_table[m]['Sample']}
            self.cal_num_table_data[m]['condition'] = self.exp_design_table[m]['MSstats_Condition']
            self.cal_num_table_data[m]['fraction'] = self.exp_design_table[m]['Fraction']

            if config.kwargs['remove_decoy']:
                group = group[group['opt_global_cv_MS:1002217_decoy_peptide'] == 0]
            # Each loop resets the instance.
            self.oversampling_plot = Histogram('MS/MS counts per 3D-peak', plot_category = 'frequency', breaks = [1, 2, 3])

            group.fillna('null', inplace=True)
            for i, j in group.groupby(['sequence', 'charge', 'modifications']):
                self.oversampling_plot.addValue(len(j["spectra_ref"].unique()))

            self.oversampling_plot.to_dict()
            self.oversampling[m] = self.oversampling_plot.dict['data']

            proteins = set(group['accession'])
            peptides = set(group['opt_global_cv_MS:1000889_peptidoform_sequence'])
            unique_peptides = set(group[group['unique'] == 1]['opt_global_cv_MS:1000889_peptidoform_sequence'])

            self.identified_spectrum[m] = list(map(lambda x: x.split(':')[1],
                                                group['spectra_ref']))
            self.mzml_peptide_map[m] = list(set(group['sequence'].tolist()))

            if None in proteins:
                proteins.remove(None)

            ## TODO this is not really the number of proteins but the number of protein groups
            self.cal_num_table_data[m]['protein_num'] = len(proteins)
            self.cal_num_table_data[m]['peptide_num'] = len(peptides)
            self.cal_num_table_data[m]['unique_peptide_num'] = len(unique_peptides)

            modified_pep = list(filter(lambda x: re.match(r'.*?\(.*\).*?', x) is not None, peptides))
            self.cal_num_table_data[m]['modified_peptide_num'] = len(modified_pep)

            mL_spec_ident_final[m] = len(set(self.identified_spectrum[m]))

        # TODO mzMLs without PSM: experimental design information is displayed, and all quantitative information is 0
        self.ms_without_psm = set([self.file_prefix(i) for i in self.ms_paths]) - set(self.ms_with_psm)
        for i in self.ms_without_psm:
            self.cal_num_table_data[i] = {'sample_name': self.exp_design_table[i]['Sample'],
                                          'condition': self.exp_design_table[i]['MSstats_Condition'],
                                          'fraction': self.exp_design_table[i]['Fraction'],
                                          'protein_num': 0,
                                          'peptide_num': 0,
                                          'unique_peptide_num': 0,
                                          'modified_peptide_num': 0
                                          }

        target_bin_data = {}
        decoy_bin_data = {}
        # TODO This is NOT a relative difference!
        psm['relative_diff'] = psm['exp_mass_to_charge'] - psm['calc_mass_to_charge']
        try:
            decoy_bin = psm[psm['opt_global_cv_MS:1002217_decoy_peptide'] == 1]['relative_diff'].value_counts(sort=False, bins=1000)
            for index in decoy_bin.index:
                decoy_bin_data[float(index.mid)] = int(decoy_bin[index])
            self.delta_mass['decoy'] = decoy_bin_data
        except Exception as e:
            print("No decoy peptides found -> only showing target peptides")

        target_bin = psm[psm['opt_global_cv_MS:1002217_decoy_peptide'] != 1]['relative_diff'].value_counts(sort=False, bins=1000)    
        for index in target_bin.index:
            target_bin_data[float(index.mid)] = int(target_bin[index])

        self.delta_mass['target'] = target_bin_data

        # extract delta mass
        self.mL_spec_ident_final = mL_spec_ident_final
        if config.kwargs['remove_decoy']:
            self.Total_ms2_Spectral_Identified = len(set(psm[psm['opt_global_cv_MS:1002217_decoy_peptide'] != 1]
                                                        ['spectra_ref']))
            self.Total_Peptide_Count = len(set(psm[psm['opt_global_cv_MS:1002217_decoy_peptide'] != 1]
                                                ['sequence']))
        else:
            self.Total_ms2_Spectral_Identified = len(set(psm['spectra_ref']))
            self.Total_Peptide_Count = len(set(psm['sequence']))

        # draw PSMs table for spectral counting
        if config.kwargs['quantification_method'] == "spectral_counting" and not config.kwargs.get('disable_table', True):
            mztab_data_psm_full = psm[['sequence', 'accession', 'search_engine_score[1]', 'stand_spectra_ref']]
            mztab_data_psm_full.rename(columns={"sequence": "Sequence", "accession": "Accession", 
                        "search_engine_score[1]": "Search_Engine_Score", "stand_spectra_ref": "Spectra_Ref"},inplace=True)
            mztab_data_psm_full[["Sequence", "Modification"]] = mztab_data_psm_full.apply(lambda x: find_modification(x["Sequence"]), axis=1, result_type="expand")
            max_search_score = mztab_data_psm_full["Search_Engine_Score"].max()
            mztab_data_psm_full = mztab_data_psm_full.to_dict("index")
            headers = OrderedDict()
            headers['Sequence'] = {
                'name': 'Sequence',
                'description': 'Peptide Sequence'
            }
            headers['Modification'] = {
                'name': 'Modification',
                'description': 'Modification in Peptide Sequence'
            }
            headers['Accession'] = {
                'name': 'Accession',
                'description': 'Protein Name'
            }
            headers['Search_Engine_Score'] = {
                'name': 'Search Engine Score',
                'format': "{:,.5e}",
                'max': max_search_score,
                'scale': False
            }

            # upload PSMs table to sqlite database
            cur.execute(
                "CREATE TABLE PSM(PSM_ID INT(200), Sequence VARCHAR(200), Modification VARCHAR(100), Accession VARCHAR(100), Search_Engine_Score FLOAT(4,5), Spectra_Ref VARCHAR(100))")
            con.commit()
            sql_col = "PSM_ID,Sequence,Modification,Accession,Search_Engine_Score,Spectra_Ref"
            sql_t = "(" + ','.join(['?'] * 6) + ")"

            # PSM_ID is index
            all_term = ["Sequence", "Modification", "Accession", "Search_Engine_Score", "Spectra_Ref"]
            cur.executemany("INSERT INTO PSM (" + sql_col + ") VALUES " + sql_t,
                            [(k, *itemgetter(*all_term)(v)) for k, v in mztab_data_psm_full.items()])
            con.commit()

            pconfig = {
                'id': 'peptide spectrum matches',  # ID used for the table
                'table_title': 'information of peptide spectrum matches',
                # Title of the table. Used in the column config modal
                'save_file': False,  # Whether to save the table data to a file
                'sortRows': False,  # Whether to sort rows alphabetically
                'only_defined_headers': False,  # Only show columns that are defined in the headers config
                'col1_header': 'PSM_ID',
                'format': '{:,.0f}',
                'no_beeswarm': True
            }
            
            mztab_data_psm_init = dict(itertools.islice(mztab_data_psm_full.items(), 50))
            table_html = table.plot(mztab_data_psm_init, headers, pconfig)
            pattern = re.compile(r'<small id="peptide_spectrum_matches_numrows_text"')
            index = re.search(pattern, table_html).span()[0]
            t_html = table_html[:index] + '<input type="text" placeholder="search..." class="searchInput" ' \
                                        'onkeyup="searchPsmFunction()" id="psm_search">' \
                                        '<select name="psm_search_col" id="psm_search_col">'
            for key in ["Sequence", "Modification", "Accession", "Spectra_Ref"]:
                t_html += '<option>' + key + '</option>'
            table_html = t_html + '</select>' + '<button type="button" class="btn btn-default ' \
                                                'btn-sm" id="psm_reset" onclick="psmFirst()">Reset</button>' \
                            + table_html[index:]
            table_html = table_html + '''<div class="page_control"><span id="psmFirst">First Page</span><span 
            id="psmPre"> Previous Page</span><span id="psmNext">Next Page </span><span id="psmLast">Last 
            Page</span><span id="psmPageNum"></span>Page/Total <span id="psmTotalPage"></span>Pages <input 
            type="number" name="" id="psm_page" class="page" value="" oninput="this.value=this.value.replace(/\D/g);" 
            onkeydown="psm_page_jump()" min="1"/> </div> '''

            self.psm_table_html = table_html

        
        # TODO implement the second option no msstats and feature intensity: draw protein quantification from mzTab 
        # in the future with Protein and peptide tables from mzTab.
        # Draw protein table with spectral counting from mzTab file
        if not self.msstats_input_valid and config.kwargs["quantification_method"] == "spectral_counting" and not config.kwargs.get('disable_table', True):
            mztab_data_dict_prot_full = dict()
            conditions = self.sample_df.drop_duplicates(subset="MSstats_Condition")["MSstats_Condition"].tolist()

            def getSpectrumCountAcrossRep(condition_count_dict: dict):
                Spc = []
                res = copy.deepcopy(condition_count_dict)
                for c, val in condition_count_dict.items():
                    samples_spc = dict()
                    # Average spectrum counting with NA=0 ignored with replicates
                    for sn, count_value in val.items():
                        if len(np.nonzero(count_value)[0]) == 0:
                            samples_spc[sn] = 0.0
                        else:
                            samples_spc[sn] = sum(count_value)/len(np.nonzero(count_value)[0])
                    if len(np.nonzero(list(samples_spc.values()))[0]) == 0:
                        res[c] = 0
                    else:
                        res[c] = round(sum(list(samples_spc.values()))/len(np.nonzero(list(samples_spc.values()))[0]))
                    samples_spc = dict(filter(lambda x: x[1] != 0.0, samples_spc.items()))
                    res[c + "_distribution"] = str(samples_spc).replace("\'", "\"")
                    Spc.append(res[c])

                # Integer for average spectrum counting with NA=0 ignored across condition
                res["Average Spectrum Counting"] = round(sum(Spc)/len(np.nonzero(Spc)[0]))
                return res

            for index, row in prot.iterrows():
                mztab_data_dict_prot_full[index] = {}
                for abundance_col in prot_abundance_cols:
                    # map abundance assay to factor value
                    file_name = os.path.basename(meta_data[meta_data[abundance_col.replace("protein_abundance_",
                                                                                        "") + "-ms_run_ref"].split(
                        ",")[0] + "-location"])
                    sample_name = str(
                        self.file_df[self.file_df["Run"] == os.path.splitext(file_name)[0]]["Sample"].values[0])
                    condition = str(
                        self.sample_df[self.sample_df["Sample"] == sample_name]["MSstats_Condition"].values[0])

                    # Consider technical replicates and biological replicates
                    if condition in mztab_data_dict_prot_full[index]:
                        if sample_name in mztab_data_dict_prot_full[index][condition]:
                            mztab_data_dict_prot_full[index][condition][sample_name].append(row[abundance_col])
                        else:
                            mztab_data_dict_prot_full[index][condition] = {sample_name: [row[abundance_col]]}
                    else:
                        mztab_data_dict_prot_full[index][condition] = {sample_name: [row[abundance_col]]}

                mztab_data_dict_prot_full[index] = getSpectrumCountAcrossRep(mztab_data_dict_prot_full[index])
                mztab_data_dict_prot_full[index]["Peptides_Number"] = int(counts_per_acc[index])

            log.info("{}: Done aggregating mzTab file {}...".format(datetime.now().strftime("%H:%M:%S"),
                                                                    self.out_mzTab_path))

            headers = OrderedDict()
            headers['Peptides_Number'] = {
                'name': 'Number of Peptides',
                'description': 'Number of peptides per proteins',
                'format': '{:,.0f}'
            }
            headers['Average Spectrum Counting'] = {
                'name': 'Average Spectrum Counting',
                'description': 'Average Spectrum Counting across all conditions',
                'format': '{:,.0f}'
            }

            # upload protein table to sqlite database
            cur.execute(
                "CREATE TABLE PROTQUANT(ProteinName VARCHAR(100), Peptides_Number INT(100), \"Average Spectrum Counting\" VARCHAR)")
            con.commit()
            sql_col = "ProteinName,Peptides_Number,\"Average Spectrum Counting\""
            sql_t = "(" + ','.join(['?'] * (len(conditions) * 2 + 3)) + ")"

            for s in conditions:
                cur.execute("ALTER TABLE PROTQUANT ADD \"" + str(s) + "\" VARCHAR")
                con.commit()
                sql_col += ", \"" + str(s) + "\""
                headers[str(s)] = {'name': s}

            for s in list(map(lambda x: str(x) + "_distribution", conditions)):
                cur.execute("ALTER TABLE PROTQUANT ADD \"" + s + "\" VARCHAR(100)")
                con.commit()
                sql_col += ", \"" + s + "\""
                headers[str(s)] = {'name': s}

            # ProteinName is index
            all_term = ["Peptides_Number", "Average Spectrum Counting"] + list(map(str, conditions)) + list(
                map(lambda x: str(x) + "_distribution", conditions))
            cur.executemany("INSERT INTO PROTQUANT (" + sql_col + ") VALUES " + sql_t,
                            [(k, *itemgetter(*all_term)(v)) for k, v in mztab_data_dict_prot_full.items()])
            con.commit()

            pconfig = {
                'id': 'quantification_of_protein',  # ID used for the table
                'table_title': 'quantification information of protein',
                # Title of the table. Used in the column config modal
                'save_file': False,  # Whether to save the table data to a file
                'raw_data_fn': 'multiqc_quantification_of_protein_table',  # File basename to use for raw data file
                'sortRows': False,  # Whether to sort rows alphabetically
                'only_defined_headers': False,  # Only show columns that are defined in the headers config
                'col1_header': 'ProteinName',
                'format': '{:,.0f}',
                'no_beeswarm': True
            }

            max_prot_intensity = 0
            mztab_data_dict_prot_init = dict(itertools.islice(mztab_data_dict_prot_full.items(), 50))

            table_html = sparklines.plot(mztab_data_dict_prot_init, headers, pconfig=pconfig,
                                        maxValue=max_prot_intensity)
            pattern = re.compile(r'<small id="quantification_of_protein_numrows_text"')
            index = re.search(pattern, table_html).span()[0]
            t_html = table_html[:index] + '<input type="text" placeholder="search..." class="searchInput" ' \
                                        'onkeyup="searchProtFunction()" id="prot_search">' \
                                        '<select name="prot_search_col" id="prot_search_col">'
            for key in ["ProteinName"]:
                t_html += '<option>' + key + '</option>'
            table_html = t_html + '</select>' + '<button type="button" class="btn btn-default ' \
                                                'btn-sm" id="prot_reset" onclick="protFirst()">Reset</button>' \
                            + table_html[index:]
            table_html = table_html + '''<div class="page_control"><span id="protFirst">First Page</span><span 
            id="protPre"> Previous Page</span><span id="protNext">Next Page </span><span id="protLast">Last 
            Page</span><span id="protPageNum"></span>Page/Total <span id="protTotalPage"></span>Pages <input 
            type="number" name="" id="prot_page" class="page" value="" oninput="this.value=this.value.replace(/\D/g);" 
            onkeydown="prot_page_jump()" min="1"/> </div> '''

            self.protein_quantification_table_html = table_html

    def parse_diann_report(self):
        log.info("Parsing {}...".format(self.diann_report_path))
        pattern = re.compile(r"\(.*?\)")
        report_data = pd.read_csv(self.diann_report_path, header=0, sep="\t")
        report_data["sequence"] = report_data.apply(lambda x: re.sub(pattern,"",x["Modified.Sequence"]), axis=1)
        self.Total_Protein_Quantified = len(set(report_data["Protein.Names"]))
        self.Total_Peptide_Count = len(set(report_data["sequence"]))
        protein_pep_map = report_data.groupby('Protein.Group').sequence.apply(list).to_dict()

        self.pep_plot = Histogram('number of peptides per proteins', plot_category = 'frequency')

        for _, peps in protein_pep_map.items():
            number = len(set(peps))
            self.pep_plot.addValue(number)

        self.peptide_search_score = dict()
        pattern = re.compile(r"\((.*?)\)")
        unimod_data = UnimodDatabase()
        for peptide, group in report_data.groupby("Modified.Sequence"):
            origianl_mods = re.findall(pattern, peptide)
            for mod in set(origianl_mods):
                name = unimod_data.get_by_accession(mod.upper()).get_name()
                peptide = peptide.replace(mod, name)
            if peptide.startswith("("):
                peptide = peptide + "."

            self.peptide_search_score[peptide] = np.min(group["Q.Value"])

        categorys = OrderedDict()
        categorys['Frequency'] = {
            'name': 'Frequency',
            'description': 'number of peptides per proteins'
        }
        self.pep_plot.to_dict(percentage = True, cats = categorys)

        for run_file, group in report_data.groupby("File.Name"):
            run_file = self.file_prefix(run_file)
            self.ms_with_psm.append(run_file)
            self.cal_num_table_data[run_file] = {'sample_name': self.exp_design_table[run_file]['Sample']}
            self.cal_num_table_data[run_file]['condition'] = self.exp_design_table[run_file]['MSstats_Condition']
            self.cal_num_table_data[run_file]['fraction'] = self.exp_design_table[run_file]['Fraction']
            self.cal_num_table_data[run_file]['protein_num'] = len(set(group["Protein.Ids"]))
            self.cal_num_table_data[run_file]['peptide_num'] = len(set(group["sequence"]))
            peptides = set(group["Modified.Sequence"])
            modified_pep = list(filter(lambda x: re.match(r".*?\(.*?\).*?", x) is not None, peptides))
            group_peptides = group.groupby('sequence')["Protein.Group"].apply(list).to_dict()
            unique_peptides = [pep for pep, prots in group_peptides.items() if len(set(prots)) == 1]
            self.cal_num_table_data[run_file]['unique_peptide_num'] = len(unique_peptides)
            self.cal_num_table_data[run_file]['modified_peptide_num'] = len(modified_pep)

        self.ms_without_psm = set([self.file_prefix(i) for i in self.ms_paths]) - set(self.ms_with_psm)
        for i in self.ms_without_psm:
            log.warning("No PSM found in '{}'!".format(i))

        for i in self.ms_without_psm:
            self.cal_num_table_data[i] = {'sample_name': self.exp_design_table[i]['Sample'],
                                          'condition': self.exp_design_table[i]['MSstats_Condition'],
                                          'fraction': self.exp_design_table[i]['Fraction'],
                                          'protein_num': 0,
                                          'peptide_num': 0,
                                          'unique_peptide_num': 0,
                                          'modified_peptide_num': 0
                                          }

    def parse_msstats_input(self):
        log.info("Parsing MSstats input file " + self.msstats_input_path)
        msstats_data = pd.read_csv(self.msstats_input_path)
        ## TODO we probably shouldn't even write out 0-intensity values to MSstats csv
        msstats_data = msstats_data[-(msstats_data["Intensity"] == 0)]
        msstats_data.loc[:, "BestSearchScore"] = 1 - msstats_data.loc[:, "PeptideSequence"].map(self.peptide_search_score)
        msstats_data[["PeptideSequence", "Modification"]] = msstats_data.apply(lambda x: find_modification(x["PeptideSequence"]), axis=1, result_type="expand")

        # multiQC requires weird dicts
        msstats_data_dict_pep_full = dict()
        msstats_data_dict_pep_init = dict()
        msstats_data_dict_prot_full = dict()
        msstats_data_dict_prot_init = dict()

        max_pep_intensity = 0.0

        repsPerCondition = self.sample_df.groupby("MSstats_Condition")["MSstats_BioReplicate"].agg(list).to_dict()
        conditions = list(self.sample_df["MSstats_Condition"].unique())
        conditions_str = [str(c) for c in conditions]
        conditions_dists = [str(c) + "_distribution" for c in conditions]
        cond_and_dist_cols = conditions_str + conditions_dists

        # TODO maybe aggregating in dicts is not the fastest. We also need to parse them again for proteins later.
        #  Maybe we should just introduce new pandas columns for every bioreplicate.
        def fillDict(g):
            d = dict.fromkeys(repsPerCondition[str(g.name)], 0)
            d.update(zip(g["BioReplicate"].astype(str), np.log10(g["Intensity"])))
            return json.dumps(d)

        def getIntyAcrossBioRepsAsStr(g):
            gdict = dict.fromkeys(conditions_str, 0.0)
            gdict.update(dict.fromkeys(conditions_dists, '{}'))
            gdict["Average Intensity"] = np.log10(g["Intensity"].mean())
            gdict["BestSearchScore"] = g["BestSearchScore"].min()
            ## TODO How to determine technical replicates? Should be same BioReplicate but different Fraction_Group (but fraction group is not annotated)
            condGrp = g.groupby(["Condition","BioReplicate"])["Intensity"].mean().reset_index().groupby("Condition").apply(fillDict)
            condGrp.index = [str(c) + "_distribution" for c in condGrp.index]
            gdict.update(condGrp.to_dict())
            mean = g.groupby(["Condition"])["Intensity"].mean()
            condGrpMean = np.log10(mean)
            condGrpMean.index = condGrpMean.index.map(str)
            gdict.update(condGrpMean.to_dict())
            return pd.Series(gdict)


        msstats_data_pep_agg = msstats_data.groupby(["PeptideSequence", "ProteinName", "Modification"]).apply(getIntyAcrossBioRepsAsStr)#.unstack()
        del(msstats_data)
        ## TODO Can we guarantee that the score was always PEP? I don't think so!
        msstats_data_pep_agg.reset_index(inplace=True)
        msstats_data_pep_agg.index = msstats_data_pep_agg.index + 1
        msstats_data_dict_pep_full = msstats_data_pep_agg.to_dict('index')
        msstats_data_dict_pep_init = dict(itertools.islice(msstats_data_dict_pep_full.items(), 50))


        cur.execute("CREATE TABLE PEPQUANT(PeptideID INT(100) PRIMARY KEY, PeptideSequence VARCHAR(100), Modification VARCHAR(100), ProteinName VARCHAR(100), BestSearchScore FLOAT(4,3), \"Average Intensity\" FLOAT(4,3))")
        con.commit()
        sql_col = "PeptideID,PeptideSequence,Modification,ProteinName,BestSearchScore, \"Average Intensity\""
        sql_t = "(" + ','.join(['?'] * (len(conditions) *2 + 6)) + ")"

        headers = OrderedDict()
        headers = { #'PeptideID': {'name': 'PeptideID'}, # this is the index
                    'PeptideSequence': {'name': 'PeptideSequence'}, 
                    'Modification': {'name': 'Modification'},
                    'ProteinName': {'name': 'ProteinName'},
                    'BestSearchScore': {'name': 'BestSearchScore', 'format': '{:,.5e}'},
                    'Average Intensity': {'name': 'Average Intensity', 'format': '{:,.3f}'}}

        
        for s in conditions:
            cur.execute("ALTER TABLE PEPQUANT ADD \"" + str(s) + "\" VARCHAR")
            con.commit()
            sql_col += ", \"" + str(s) + "\""
            headers[str(s)] = {'name': s, 'format': '{:,.5f}'}

        for s in list(map(lambda x: str(x) + "_distribution", conditions)):
            cur.execute("ALTER TABLE PEPQUANT ADD \"" + s + "\" VARCHAR(100)")
            con.commit()
            sql_col += ", \"" + s + "\""
            # we need a thousandsSep_format otherwise commas will be replaced
            headers[str(s)] = {'name': s, 'thousandsSep_format': ','}

        # PeptideID is index
        all_term = ["PeptideSequence", "Modification", "ProteinName", "BestSearchScore", "Average Intensity"] + list(map(str, conditions)) + list(map(lambda x: str(x) + "_distribution", conditions))
        cur.executemany("INSERT INTO PEPQUANT (" + sql_col + ") VALUES " + sql_t,
                        [(k, *itemgetter(*all_term)(v)) for k,v in msstats_data_dict_pep_full.items()])
        con.commit()


        pconfig = {
            'id': 'quantification_of_peptides',  # ID used for the table
            'table_title': 'quantification information of peptides',
            # Title of the table. Used in the column config modal
            'save_file': False,  # Whether to save the table data to a file
            'raw_data_fn': 'multiqc_quantification_of_peptides_table',  # File basename to use for raw data file
            'sortRows': False,  # Whether to sort rows alphabetically
            'only_defined_headers': False,  # Only show columns that are defined in the headers config
            'col1_header': 'PeptideID',
            'thousandsSep_format': ",",
            'no_beeswarm': True,
            'shared_key': None
        }

        # only use the first 50 lines for the table
        table_html = sparklines.plot(msstats_data_dict_pep_init, headers, pconfig=pconfig, maxValue=max_pep_intensity)
        pattern = re.compile(r'<small id="quantification_of_peptides_numrows_text"')
        index = re.search(pattern, table_html).span()[0]
        t_html = table_html[:index] + '<input type="text" placeholder="search..." class="searchInput" ' \
                                    'onkeyup="searchQuantFunction()" id="quant_search">' \
                                    '<select name="quant_search_col" id="quant_search_col">'
        for key in ["ProteinName", "PeptideSequence", "Modification", "PeptideID"]:
            t_html += '<option>' + key + '</option>'
        table_html = t_html + '</select>' + '<button type="button" class="btn btn-default ' \
                                            'btn-sm" id="quant_reset" onclick="quantFirst()">Reset</button>' \
                    + table_html[index:]
        table_html = table_html + '''<div class="page_control"><span id="quantFirst">First Page</span><span 
        id="quantPre"> Previous Page</span><span id="quantNext">Next Page </span><span id="quantLast">Last 
        Page</span><span id="quantPageNum"></span>Page/Total <span id="quantTotalPage"></span>Pages <input 
        type="number" name="" id="pep_page" class="page" value="" oninput="this.value=this.value.replace(/\D/g);" 
        onkeydown="quant_page_jump()" min="1"/> </div> '''

        # Add a report section with the line plot
        self.add_section(
            name="Peptides Quantification Table",
            anchor="peptides_quant_result",
            description='This plot shows the quantification information of peptides'
                        ' in the final result (mainly the mzTab file).',
            helptext='''
                    The quantification information of peptides is obtained from the MSstats input file. 
                    The table shows the quantitative level and distribution of peptides in different study variables, run and peptiforms. The distribution show all the intensity values in a bar plot above and below the average intensity for all the fractions, runs and peptiforms.

                    * BestSearchScore: It is equal to 1 - min(Q.Value) for DIA datasets. Then it is equal to 1 - min(best_search_engine_score[1]), which is from best_search_engine_score[1] column in mzTab peptide table for DDA datasets.
                    * Average Intensity: Average intensity of each peptide sequence across all conditions with NA=0 or NA ignored.
                    * Peptide intensity in each condition (Eg. `CT=Mixture;CN=UPS1;QY=0.1fmol`): Summarize intensity of fractions, and then mean intensity in technical replicates/biological replicates separately.
                    Click `Show replicates` to switch to bar plots for every replicate.

                    ''',
            plot=table_html
        )

        # Helper functions for pandas
        def jsonToDict(s):
            if type(s) is str:
                return json.loads(s)
            else:
                return {}

        def reducer(accumulator, element):
            for key, value in jsonToDict(element).items():
                accumulator[key] = np.log10(pow(10, accumulator.get(key, 0)) + pow(10, value))
            return accumulator

        def myDictSum(series):
            return json.dumps(reduce(reducer, series, {}))

        def totalIntensity(series):
            total = 0.0
            for intensity in series:
                total += pow(10, intensity)
            return np.log10(total)
        
        def uniqueCount(series):
            return len(series.unique())


        max_prot_intensity = 0
        agg_funs = dict.fromkeys(conditions_dists, myDictSum)
        agg_funs.update(dict.fromkeys(conditions_str, totalIntensity))
        agg_funs["PeptideSequence"] = uniqueCount
        agg_funs["Average Intensity"] = totalIntensity
        msstats_data_prot = msstats_data_pep_agg.groupby("ProteinName").agg(agg_funs)#.reset_index()
        del(msstats_data_pep_agg)
        msstats_data_prot.rename(columns={"PeptideSequence": "Peptides_Number"},inplace=True)
        msstats_data_prot.reset_index(inplace=True)
        msstats_data_prot.index = msstats_data_prot.index + 1
        msstats_data_dict_prot_full = msstats_data_prot.to_dict('index')

        msstats_data_dict_prot_init = dict(itertools.islice(msstats_data_dict_prot_full.items(), 50))

        headers = OrderedDict()
        # This will be the rowheader/index
        # headers['ProteinID'] = {
        #    'name': 'Protein ID',
        #    'description': 'Count(s) of the protein (group)',
        #    'format': '{:,.0f}'
        # }
        headers['ProteinName'] = {
           'name': 'Protein Name',
           'description': 'Name/Identifier(s) of the protein (group)',
           'format': '{:,.0f}'
        }
        headers['Peptides_Number'] = {
            'name': 'Number of Peptides',
            'description': 'Number of peptides per proteins',
            'format': '{:,.0f}'
        }
        headers['Average Intensity'] = {
            'name': 'Average Intensity',
            'description': 'Average intensity across all conditions',
            'format': '{:,.3f}'
        }

        # upload protein table to sqlite database
        cur.execute("CREATE TABLE PROTQUANT(ProteinID INT(100), ProteinName VARCHAR(100), Peptides_Number INT(100), \"Average Intensity\" VARCHAR)")
        con.commit()
        sql_col = "ProteinID,ProteinName,Peptides_Number,\"Average Intensity\""
        sql_t = "(" + ','.join(['?'] * (len(conditions)*2 + 4)) + ")"

        for s in conditions:
            cur.execute("ALTER TABLE PROTQUANT ADD \"" + str(s) + "\" VARCHAR")
            con.commit()
            sql_col += ", \"" + str(s) + "\""
            headers[str(s)] = {'name': s}

        for s in list(map(lambda x: str(x) + "_distribution", conditions)):
            cur.execute("ALTER TABLE PROTQUANT ADD \"" + s + "\" VARCHAR(100)")
            con.commit()
            sql_col += ", \"" + s + "\""
            headers[str(s)] = {'name': s}

        # ProteinID is index
        all_term = ["ProteinName", "Peptides_Number", "Average Intensity"] + list(map(str, conditions)) + list(map(lambda x: str(x) + "_distribution", conditions))
        cur.executemany("INSERT INTO PROTQUANT (" + sql_col + ") VALUES " + sql_t,
        [(k, *itemgetter(*all_term)(v)) for k,v in msstats_data_dict_prot_full.items()])
        con.commit()

        pconfig = {
            'id': 'quantification_of_protein',  # ID used for the table
            'table_title': 'quantification information of protein',
            # Title of the table. Used in the column config modal
            'save_file': False,  # Whether to save the table data to a file
            'raw_data_fn': 'multiqc_quantification_of_protein_table',  # File basename to use for raw data file
            'sortRows': False,  # Whether to sort rows alphabetically
            'only_defined_headers': False,  # Only show columns that are defined in the headers config
            'col1_header': 'ProteinID',
            'format': '{:,.5f}',
            'no_beeswarm': True
        }

        table_html = sparklines.plot(msstats_data_dict_prot_init, headers, pconfig=pconfig, maxValue=max_prot_intensity)
        pattern = re.compile(r'<small id="quantification_of_protein_numrows_text"')
        index = re.search(pattern, table_html).span()[0]
        t_html = table_html[:index] + '<input type="text" placeholder="search..." class="searchInput" ' \
                                    'onkeyup="searchProtFunction()" id="prot_search">' \
                                    '<select name="prot_search_col" id="prot_search_col">'
        for key in ["ProteinName", "Peptides_Number", "ProteinID"]:
            t_html += '<option>' + key + '</option>'
        table_html = t_html + '</select>' + '<button type="button" class="btn btn-default ' \
                                            'btn-sm" id="prot_reset" onclick="protFirst()">Reset</button>' \
                    + table_html[index:]
        table_html = table_html + '''<div class="page_control"><span id="protFirst">First Page</span><span 
        id="protPre"> Previous Page</span><span id="protNext">Next Page </span><span id="protLast">Last 
        Page</span><span id="protPageNum"></span>Page/Total <span id="protTotalPage"></span>Pages <input 
        type="number" name="" id="prot_page" class="page" value="" oninput="this.value=this.value.replace(/\D/g);" 
        onkeydown="prot_page_jump()" min="1"/> </div> '''

        self.add_section(
            name="Protein Quantification Table",
            anchor="protein_quant_result",
            description='This plot shows the quantification information of proteins'
                        ' in the final result (mainly the mzTab file).',
            helptext='''
                    The quantification information of proteins is obtained from the msstats input file. 
                    The table shows the quantitative level and distribution of proteins in different study variables and run.

                    * Peptides_Number: The number of peptides for each protein.
                    * Average Intensity: Average intensity of each protein across all conditions with NA=0 or NA ignored.
                    * Protein intensity in each condition (Eg. `CT=Mixture;CN=UPS1;QY=0.1fmol`): Summarize intensity of peptides.
                    
                    Click `Show replicates` to switch to bar plots of quantities in each replicate.
                    ''',
            plot=table_html
        )

def read_openms_design(desfile): 
    with open(desfile, 'r') as f:
        data = f.readlines()
        s_row = False
        f_table = []
        s_table = []
        for row in data:
            if row == "\n":
                continue                
            if "MSstats_Condition" in row:
                s_row = True
                s_header = row.replace('\n', '').split('\t')
            elif s_row:
                s_table.append(row.replace('\n', '').split('\t'))
            elif "Spectra_Filepath" in row:
                f_header = row.replace('\n', '').split('\t')
            else:
                f_table.append(row.replace('\n', '').split('\t'))

        f_table = pd.DataFrame(f_table, columns=f_header)
        f_table["Run"] = f_table.apply(lambda x: QuantMSModule.file_prefix(x["Spectra_Filepath"]), axis=1)
        s_DataFrame = pd.DataFrame(s_table, columns=s_header)

    return s_DataFrame, f_table

def find_modification(peptide):
    peptide = str(peptide)
    pattern = re.compile(r"\((.*?)\)")
    original_mods = pattern.findall(peptide)
    peptide = re.sub(r"\(.*?\)", ".", peptide)
    position = [i.start() for i in re.finditer(r"\.", peptide)]
    for j in range(1, len(position)):
        position[j] -= j

    for k in range(0, len(original_mods)):
        original_mods[k] = str(position[k]) + "-" + original_mods[k]

    original_mods = ",".join(str(i) for i in original_mods) if len(original_mods) > 0 else "nan"

    return AASequence.fromString(peptide).toUnmodifiedString(), original_mods
<|MERGE_RESOLUTION|>--- conflicted
+++ resolved
@@ -153,12 +153,8 @@
             self.mzml_info_path.sort()
             if len(self.mzml_info_path) > 0:
                 self.read_mzml_info = True
-<<<<<<< HEAD
                 self.ms_paths = [self.file_prefix(i).replace("_mzml_info", ".mzML") for i in self.mzml_info_path]
-            
-=======
-                self.mzML_paths = [os.path.basename(i).replace("_mzml_info.tsv", ".mzML") for i in self.mzml_info_path]
->>>>>>> 4afcc879
+  
         for f in self.find_log_files("quantms/mztab", filecontents=False):
             self.out_mzTab_path = os.path.join(f["root"], f['fn'])
             self.parse_out_mzTab()
@@ -1104,12 +1100,7 @@
             for file in self.mzml_info_path:
                 log.info("{}: Parsing mzml_statistics dataframe {}...".format(datetime.now().strftime("%H:%M:%S"), file))
                 mzml_df = pd.read_csv(file, sep="\t")
-
-<<<<<<< HEAD
                 m = self.file_prefix(file).replace("_mzml_info", "")
-=======
-                m = os.path.basename(file).replace("_mzml_info.tsv", ".mzML")
->>>>>>> 4afcc879
                 if m not in mzml_table:
                     mzml_table[m] = dict.fromkeys(['MS1_Num', 'MS2_Num', 'Charge_2'], 0)
                 charge_group = mzml_df.groupby("Charge").size()
