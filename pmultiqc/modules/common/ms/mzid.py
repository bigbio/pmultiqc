--- conflicted
+++ resolved
@@ -38,11 +38,8 @@
             with mzid.MzIdentML(file_path) as mzid_data:
 
                 if len(mzid_data) == 0:
-<<<<<<< HEAD
-                    raise ValueError(f"Please check your MzIdentML {file_path}")
-=======
                     raise ValueError(f"Please check your MzIdentML: {file_path}")
->>>>>>> 03d513d2
+
 
                 self.log.info(
                     "{}: Done parsing MzIdentML file {}.".format(
