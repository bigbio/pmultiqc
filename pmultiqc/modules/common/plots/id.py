from collections import OrderedDict
<<<<<<< HEAD
from typing import Dict, List
=======
>>>>>>> 21f43b9e

from multiqc import config
from multiqc.plots import bargraph, linegraph, table
from multiqc.plots.table_object import InputRow
<<<<<<< HEAD
from multiqc.types import SampleGroup, SampleName
=======
>>>>>>> 21f43b9e

from pmultiqc.modules.common.common_utils import condition_split
from pmultiqc.modules.common.plots.general import remove_subtitle
from pmultiqc.modules.core.section_groups import add_sub_section


def draw_ms_ms_identified(sub_section, msms_identified_percent):

    draw_config = {
        "id": "msms_identified_per_raw_file",
        "cpswitch": False,
        "cpswitch_c_active": False,
        "title": "MS/MS Identified Per Raw File",
        "tt_decimals": 2,
        "ylab": "MS/MS Identified [%]",
    }

    bar_html = bargraph.plot(data=msms_identified_percent, pconfig=draw_config)
    bar_html = remove_subtitle(bar_html)

    add_sub_section(
        sub_section=sub_section,
        plot=bar_html,
        order=7,
        description="MS/MS identification rate per raw file.",
        helptext="MS/MS identification rate per raw file (quantms data from mzTab and mzML files; MaxQuant data from summary.txt)",
    )


def draw_potential_contaminants(sub_section, contaminant_percent, is_maxquant):

    draw_config = {
        "id": "potential_contaminants_per_group",
        "cpswitch": False,
        "cpswitch_c_active": False,
        "title": "Potential Contaminants Per File",
        "tt_decimals": 2,
        "ylab": "Percent [%]",
    }

    bar_html = bargraph.plot(data=contaminant_percent, pconfig=draw_config)
    bar_html = remove_subtitle(bar_html)

    if is_maxquant:
        description_text = "Potential contaminants per group from proteinGroups.txt."
        help_text = """
            External protein contamination should be controlled for, therefore MaxQuant ships with a 
            comprehensive, yet customizable protein contamination database, which is searched by MaxQuant 
            by default. 
            
            A contamination plot derived from the proteinGroups (PG) table, showing the 
            fraction of total protein intensity attributable to contaminants. 
            
            Note that this plot is based on experimental groups, and therefore may not correspond 1:1 to Raw files.
            """
    else:
        description_text = "Potential contaminants per file from mzTab."
        help_text = """
            A contamination plot derived from the Peptide section of the mzTab file, showing the 
            fraction of total intensity attributable to contaminants.
            """

    add_sub_section(
        sub_section=sub_section,
        plot=bar_html,
        order=2,
        description=description_text,
        helptext=help_text,
    )


def draw_charge_state(sub_section, charge_data, report_type):

    draw_config = {
        "id": "charge_state_of_per_raw_file",
        "cpswitch": True,
        "title": "Charge-state of Per File",
        "tt_decimals": 0,
        "ylab": "Count",
    }

    bar_html = bargraph.plot(
        data=charge_data["plot_data"], cats=charge_data["cats"], pconfig=draw_config
    )
    bar_html = remove_subtitle(bar_html)

    help_text = (
        "Charge distribution per Raw file. For typtic digests, peptides of charge 2 "
        "(one N-terminal and one at tryptic C-terminal R or K residue) should be dominant. "
        "Ionization issues (voltage?), in-source fragmentation, missed cleavages and buffer irregularities can "
        "cause a shift (see Bittremieux 2017, DOI: 10.1002/mas.21544). The charge distribution should be similar "
        "across Raw files. Consistent charge distribution is paramount for comparable 3D-peak intensities across samples."
    )

    if report_type == "MaxQuant":
        description_text = (
            "The distribution of the charge-state of the precursor ion, excluding potential contaminants."
        )
        help_text += "<p>This plot ignores charge states of contaminants.<p>"
    elif report_type == "mzIdentML":
        description_text = "The distribution of the charge-state of the precursor ion."
    else:
        description_text = "The distribution of precursor ion charge states (based on mzTab data)."
        help_text += "<p>Precursor ion charge states are based on mzTab data.<p>"

    add_sub_section(
        sub_section=sub_section,
        plot=bar_html,
        order=6,
        description=description_text,
        helptext=help_text,
    )


def draw_top_n_contaminants(sub_section, top_contaminants_data):

    draw_config = {
        "id": "top_contaminants_per_raw_file",
        "cpswitch": False,
        "cpswitch_c_active": False,
        "title": "Top5 Contaminants Per Raw File",
        "tt_decimals": 2,
        "ylab": "Identified [%]",
    }

    bar_html = bargraph.plot(
        top_contaminants_data["plot_data"],
        cats=top_contaminants_data["cats"],
        pconfig=draw_config,
    )
    bar_html = remove_subtitle(bar_html)

    add_sub_section(
        sub_section=sub_section,
        plot=bar_html,
        order=1,
        description="The five most abundant external protein contaminants by Raw file",
        helptext="""
            pmultiqc will explicitly show the five most abundant external protein contaminants 
            (as detected via MaxQuant's contaminants FASTA file) by Raw file, and summarize the 
            remaining contaminants as 'other'. This allows to track down which proteins exactly 
            contaminate your sample. Low contamination is obviously better.
            
            If you see less than 5 contaminants, it either means there are actually less, or that 
            one (or more) of the shortened contaminant names subsume multiple of the top5 
            contaminants (since they start with the same prefix).
            """,
    )


def draw_msms_missed_cleavages(sub_section, missed_cleavages_data, is_maxquant):

    draw_config = {
        "id": "missed_cleavages_per_raw_file",
        "cpswitch": False,
        "cpswitch_c_active": False,
        "title": "Missed Cleavages Per Raw File",
        "tt_decimals": 2,
        "ylab": "Missed Cleavages [%]",
    }

    bar_html = bargraph.plot(
        data=missed_cleavages_data["plot_data"],
        cats=missed_cleavages_data["cats"],
        pconfig=draw_config,
    )
    bar_html = remove_subtitle(bar_html)

    helptext = """
                Under optimal digestion conditions (high enzyme grade etc.), only few missed cleavages (MC) are expected. In 
                general, increased MC counts also increase the number of peptide signals, thus cluttering the available 
                space and potentially provoking overlapping peptide signals, biasing peptide quantification.
                Thus, low MC counts should be favored. Interestingly, it has been shown recently that 
                incorporation of peptides with missed cleavages does not negatively influence protein quantification (see 
                [Chiva, C., Ortega, M., and Sabido, E. Influence of the Digestion Technique, Protease, and Missed 
                Cleavage Peptides in Protein Quantitation. J. Proteome Res. 2014, 13, 3979-86](https://doi.org/10.1021/pr500294d) ). 
                However this is true only if all samples show the same degree of digestion. High missed cleavage values 
                can indicate for example, either a) failed digestion, b) a high (post-digestion) protein contamination, or 
                c) a sample with high amounts of unspecifically degraded peptides which are not digested by trypsin. 

                If MC>=1 is high (>20%) you should re-analyse with increased missed cleavages parameters and compare the number of peptides.
                Usually high MC correlates with bad identification rates, since many spectra cannot be matched to the forward database.
                """

    if is_maxquant:
        description_text = "[Excludes Contaminants] Missed Cleavages per raw file."
        helptext += "<p>In the rare case that 'no enzyme' was specified in MaxQuant, neither scores nor plots are shown.</p>"
    else:
        description_text = "Missed Cleavages per raw file."

    add_sub_section(
        sub_section=sub_section,
        plot=bar_html,
        order=5,
        description=description_text,
        helptext=helptext,
    )


def draw_delta_mass_da_ppm(sub_section, delta_mass, delta_mass_type):

    if delta_mass_type == "Mass Error [Da]":
        plot_id = "delta_mass_da"
        plot_title = "Delta Mass [Da]"
        plot_xlab = "Experimental m/z - Theoretical m/z"
        sub_section_order = 1
        description_text = """
            This plot is based on the "Mass Error [Da]" column from the evidence.txt generated by MaxQuant.
            """
        help_text = """
            Mass error of the recalibrated mass-over-charge value of the precursor ion in comparison to the
            predicted monoisotopic mass of the identified peptide sequence in milli-Dalton.
            """

    elif delta_mass_type == "Mass Error [ppm]":
        plot_id = "delta_mass_ppm"
        plot_title = "Delta Mass [ppm]"
        plot_xlab = "Delta Mass [ppm]"
        sub_section_order = 2
        description_text = """
            This plot is based on the "Mass Error [ppm]" column from the evidence.txt generated by MaxQuant.
            """
        help_text = """
            Mass error of the recalibrated mass-over-charge value of the precursor ion in comparison to the 
            predicted monoisotopic mass of the identified peptide sequence in parts per million.
            
            Ppm errors should be centered on zero and their spread is expected to be significantly smaller than before calibration.
            """

    elif delta_mass_type == "quantms_ppm":
        plot_id = "delta_mass_ppm"
        plot_title = "Delta Mass [ppm]"
        plot_xlab = "Delta Mass [ppm]"
        sub_section_order = 2
        description_text = """
            Delta Mass [ppm] calculated from mzTab.
            """
        help_text = """
            Delta Mass [ppm] calculated from mzTab: ((𝑒𝑥𝑝𝑒𝑟𝑖𝑚𝑒𝑛𝑡𝑎𝑙 𝑚/𝑧 - 𝑡ℎ𝑒𝑜𝑟𝑒𝑡𝑖𝑐𝑎𝑙 𝑚/𝑧) / (𝑡ℎ𝑒𝑜𝑟𝑒𝑡𝑖𝑐𝑎𝑙 𝑚/𝑧)) × 10^6.
            """

    x_values = list(delta_mass["count"].keys())

    range_threshold = 10
    if max(abs(x) for x in x_values) > range_threshold:
        range_abs = range_threshold
    else:
        range_abs = 1
    range_step = (max(x_values) - min(x_values)) * 0.05

    if max(abs(x) for x in x_values) > range_abs:

        delta_mass_range = {k: v for k, v in delta_mass["count"].items() if abs(k) <= range_abs}
        delta_mass_percent_range = {
            k: v for k, v in delta_mass["frequency"].items() if abs(k) <= range_abs
        }

        x_values_adj = list(delta_mass_range.keys())
        range_step_adj = (max(x_values_adj) - min(x_values_adj)) * 0.05

        data_label = [
            {
                "name": f"Count (range: -{range_abs} to {range_abs})",
                "ylab": "Count",
                "tt_label": "{point.x} Mass delta counts: {point.y}",
                "xmax": max(abs(x) for x in x_values_adj) + range_step_adj,
                "xmin": -(max(abs(x) for x in x_values_adj) + range_step_adj),
                "ymin": 0,
            },
            {
                "name": f"Relative Frequency (range: -{range_abs} to {range_abs})",
                "ylab": "Relative Frequency",
                "tt_label": "{point.x} Mass delta relative frequency: {point.y}",
                "xmax": max(abs(x) for x in x_values_adj) + range_step_adj,
                "xmin": -(max(abs(x) for x in x_values_adj) + range_step_adj),
                "ymin": 0,
            },
            {
                "name": "Count (All Data)",
                "ylab": "Count",
                "tt_label": "{point.x} Mass delta counts: {point.y}",
                "xmax": max(abs(x) for x in x_values) + range_step,
                "xmin": -(max(abs(x) for x in x_values) + range_step),
                "ymin": 0,
            },
            {
                "name": "Relative Frequency (All Data)",
                "ylab": "Relative Frequency",
                "tt_label": "{point.x} Mass delta relative frequency: {point.y}",
                "xmax": max(abs(x) for x in x_values) + range_step,
                "xmin": -(max(abs(x) for x in x_values) + range_step),
                "ymin": 0,
            },
        ]

        pconfig = {
            "id": plot_id,
            "title": plot_title,
            "colors": {"count": "#b2df8a", "relative_frequency": "#b2df8a"},
            "xlab": plot_xlab,
            "data_labels": data_label,
            "style": "lines+markers",
        }

        line_html = linegraph.plot(
            [
                {"count": delta_mass_range},
                {"relative_frequency": delta_mass_percent_range},
                {"count": delta_mass["count"]},
                {"relative_frequency": delta_mass["frequency"]},
            ],
            pconfig,
        )

    else:

        data_label = [
            {
                "name": "Count (All Data)",
                "ylab": "Count",
                "tt_label": "{point.x} Mass delta counts: {point.y}",
                "xmax": max(abs(x) for x in x_values) + range_step,
                "xmin": -(max(abs(x) for x in x_values) + range_step),
                "ymin": 0,
            },
            {
                "name": "Relative Frequency (All Data)",
                "ylab": "Relative Frequency",
                "tt_label": "{point.x} Mass delta relative frequency: {point.y}",
                "xmax": max(abs(x) for x in x_values) + range_step,
                "xmin": -(max(abs(x) for x in x_values) + range_step),
                "ymin": 0,
            },
        ]

        pconfig = {
            "id": plot_id,
            "title": plot_title,
            "colors": {"count": "#b2df8a", "relative_frequency": "#b2df8a"},
            "xlab": plot_xlab,
            "data_labels": data_label,
            "style": "lines+markers",
        }

        line_html = linegraph.plot(
            [{"count": delta_mass["count"]}, {"relative_frequency": delta_mass["frequency"]}],
            pconfig,
        )

    add_sub_section(
        sub_section=sub_section,
        plot=line_html,
        order=sub_section_order,
        description=description_text,
        helptext=help_text,
    )


def draw_quantms_identification(
        sub_sections,
        cal_num_table_data=None,
        mzml_table=None,
        quantms_missed_cleavages=None,
        quantms_modified=None,
        identified_msms_spectra=None
    ):

    draw_config = {
        "id": "protein_group_count",
        "cpswitch": False,
        "title": "ProteinGroups Count",
        "tt_decimals": 0,
        "ylab": "Count",
    }

    if cal_num_table_data:
        protein_count = {
            sample: {"Count": info["protein_num"]}
            for sample, info in cal_num_table_data.items()
        }
        peptide_count = {
            sample: {"Count": info["peptide_num"]}
            for sample, info in cal_num_table_data.items()
        }
    else:
        return

    bar_html = bargraph.plot(
        protein_count,
        pconfig=draw_config,
    )
    bar_html = remove_subtitle(bar_html)

    add_sub_section(
        sub_section=sub_sections,
        plot=bar_html,
        order=3,
        description="Number of protein groups per raw file.",
        helptext="""
            Based on statistics calculated from mzTab, mzIdentML (mzid), or DIA-NN report files.
            """,
    )

    draw_config = {
        "id": "peptide_id_count",
        "cpswitch": False,
        "title": "Peptide ID Count",
        "tt_decimals": 0,
        "ylab": "Count",
    }
    bar_html = bargraph.plot(
        peptide_count,
        pconfig=draw_config,
    )
    bar_html = remove_subtitle(bar_html)

    add_sub_section(
        sub_section=sub_sections,
        plot=bar_html,
        order=4,
        description="""
            Number of unique (i.e. not counted twice) peptide sequences including modifications per Raw file.
            """,
        helptext="""
            Based on statistics calculated from mzTab, mzIdentML (mzid), or DIA-NN report files.
            """,
    )

    if quantms_missed_cleavages:
        mc_group = {}
        for sample, counts in quantms_missed_cleavages.items():
            mc_group[sample] = {"0": 0, "1": 0, ">=2": 0}
            for mc, count in counts.items():
                if mc == 0:
                    mc_group[sample]["0"] += count
                elif mc == 1:
                    mc_group[sample]["1"] += count
                else:
                    mc_group[sample][">=2"] += count

        mc_group_ratio = {}
        for sample, counts in mc_group.items():
            total = sum(counts.values())
            if total == 0:
                mc_group_ratio[sample] = {"0": 0, "1": 0, ">=2": 0}
                continue
            mc_group_ratio[sample] = {
                group: count / total * 100 for group, count in counts.items()
            }

        mc_data = {"plot_data": mc_group_ratio, "cats": ["0", "1", ">=2"]}
        draw_msms_missed_cleavages(sub_sections, mc_data, False)

    if quantms_modified:
        draw_modifications(sub_sections, quantms_modified)

    if identified_msms_spectra and mzml_table:

        msms_identified_rate = dict()
        for m in identified_msms_spectra.keys():
            identified_ms2 = identified_msms_spectra[m].get("Identified", 0)
            all_ms2 = mzml_table.get(m, {}).get("MS2_Num", 0)
            if all_ms2 > 0:
                msms_identified_rate[m] = {"Identified Rate": (identified_ms2 / all_ms2) * 100}

        draw_ms_ms_identified(sub_sections, msms_identified_rate)


def draw_summary_protein_ident_table(
        sub_sections,
        enable_dia: bool = False,
        total_peptide_count: int = 0,
        total_protein_quantified: int = 0,
        total_ms2_spectra: int = 0,
        total_ms2_spectra_identified: int = 0,
        total_protein_identified: int = 0,
        enable_mzid: bool = False
    ):
    headers = OrderedDict()
    if enable_dia:
        summary_table = {
            total_peptide_count: {"#Proteins Quantified": total_protein_quantified}
        }
        col_header = "#Peptides Quantified"
    else:
        summary_table = {
            total_ms2_spectra: {
                "#Identified MS2 Spectra": total_ms2_spectra_identified
            }
        }
        coverage = total_ms2_spectra_identified / total_ms2_spectra * 100
        summary_table[total_ms2_spectra]["%Identified MS2 Spectra"] = coverage
        summary_table[total_ms2_spectra]["#Peptides Identified"] = total_peptide_count
        summary_table[total_ms2_spectra]["#Proteins Identified"] = total_protein_identified

        if not enable_mzid:
            summary_table[total_ms2_spectra]["#Proteins Quantified"] = total_protein_quantified

        headers["#Identified MS2 Spectra"] = {
            "description": "Total number of MS/MS spectra identified",
        }
        headers["%Identified MS2 Spectra"] = {
            "description": "Percentage of Identified MS/MS Spectra",
            "format": "{:,.2f}",
            "suffix": "%",
        }
        col_header = "#MS2 Spectra"

    pconfig = {
        "id": "identification_summary_table",
        "title": "Summary Table",
        "save_file": False,
        "raw_data_fn": "multiqc_summary_table_table",
        "sort_rows": False,
        "only_defined_headers": False,
        "col1_header": col_header,
        "scale": "Set1",
    }
    table_html = table.plot(summary_table, headers, pconfig)

    if enable_mzid or enable_dia:
        description_str = "This table shows the summary statistics of the submitted data."
        helptext_str = """
            This table shows the summary statistics of the submitted data.
          """
    else:
        description_str = "This table shows the quantms pipeline summary statistics."
        helptext_str = """
            This table shows the quantms pipeline summary statistics.
            """

    add_sub_section(
        sub_section=sub_sections,
        plot=table_html,
        order=1,
        description=description_str,
        helptext=helptext_str
    )


def draw_quantms_identi_num(
        sub_sections,
        enable_exp=False,
        enable_sdrf=False,
        is_multi_conditions=False,
        sample_df=None,
        file_df=None,
        cal_num_table_data=None
    ):

    rows_by_group: Dict[SampleGroup, List[InputRow]] = {}

    if enable_exp or enable_sdrf:
        if is_multi_conditions:
            for sample in sorted(sample_df["Sample"].tolist(), key=lambda x: int(x)):
                file_df_sample = file_df[file_df["Sample"] == sample].copy()
                sample_df_slice = sample_df[sample_df["Sample"] == sample].copy()
                row_data: List[InputRow] = []

                sample_data = {}
                for k, v in condition_split(sample_df_slice["MSstats_Condition"].iloc[0]).items():
                    sample_data["MSstats_Condition_" + str(k)] = v
                sample_data["MSstats_BioReplicate"] = sample_df_slice["MSstats_BioReplicate"].iloc[0]
                sample_data["Fraction"] = ""
                sample_data["Peptide_Num"] = ""
                sample_data["Unique_Peptide_Num"] = ""
                sample_data["Modified_Peptide_Num"] = ""
                sample_data["Protein_Num"] = ""

                row_data.append(
                    InputRow(
                        sample=SampleName(sample),
                        data=sample_data,
                    )
                )

                for _, row in file_df_sample.iterrows():
                    sample_data = {}
                    for k, _ in condition_split(sample_df_slice["MSstats_Condition"].iloc[0]).items():
                        sample_data["MSstats_Condition_" + str(k)] = ""
                    sample_data["Fraction"] = row["Fraction"]
                    sample_data["Peptide_Num"] = cal_num_table_data[row["Run"]]["peptide_num"]
                    sample_data["Unique_Peptide_Num"] = cal_num_table_data[row["Run"]]["unique_peptide_num"]
                    sample_data["Modified_Peptide_Num"] = cal_num_table_data[row["Run"]]["modified_peptide_num"]
                    sample_data["Protein_Num"] = cal_num_table_data[row["Run"]]["protein_num"]

                    row_data.append(
                        InputRow(
                            sample=SampleName(row["Run"]),
                            data=sample_data,
                        )
                    )
                group_name: SampleGroup = SampleGroup(sample)
                rows_by_group[group_name] = row_data

            headers = {}
            for k, _ in condition_split(sample_df_slice["MSstats_Condition"].iloc[0]).items():
                headers["MSstats_Condition_" + str(k)] ={
                    "title": "MSstats Condition: " + str(k),
                    "description": "",
                    "scale": False,
                }
            headers["Fraction"] = {
                "title": "Fraction",
                "description": "Fraction Identifier",
                "scale": False,
            }
            headers["Peptide_Num"] = {
                "title": "#Peptide IDs",
                "description": "The number of identified PSMs in the pipeline",
            }
            headers["Unique_Peptide_Num"] = {
                "title": "#Unambiguous Peptide IDs",
                "description": "The number of unique peptides in the pipeline. Those that match only one protein in the provided database",
            }
            headers["Modified_Peptide_Num"] = {
                "title": "#Modified Peptide IDs",
                "description": "Number of modified identified peptides in the pipeline",
            }
            headers["Protein_Num"] = {
                "title": "#Protein (group) IDs",
                "description": "The number of identified protein(group)s in the pipeline",
            }
        else:
            for sample in sorted(sample_df["Sample"].tolist(), key=lambda x: int(x)):
                file_df_sample = file_df[file_df["Sample"] == sample].copy()
                sample_df_slice = sample_df[sample_df["Sample"] == sample].copy()
                row_data: List[InputRow] = [InputRow(
                    sample=SampleName(sample),
                    data={
                        "MSstats_Condition": sample_df_slice["MSstats_Condition"].iloc[0],
                        "Fraction": "",
                        "Peptide_Num": "",
                        "Unique_Peptide_Num": "",
                        "Modified_Peptide_Num": "",
                        "Protein_Num": "",
                    },
                )]
                for _, row in file_df_sample.iterrows():
                    row_data.append(
                        InputRow(
                            sample=SampleName(row["Run"]),
                            data={
                                "MSstats_Condition": "",
                                "Fraction": row["Fraction"],
                                "Peptide_Num": cal_num_table_data[row["Run"]]["peptide_num"],
                                "Unique_Peptide_Num": cal_num_table_data[row["Run"]]["unique_peptide_num"],
                                "Modified_Peptide_Num": cal_num_table_data[row["Run"]]["modified_peptide_num"],
                                "Protein_Num": cal_num_table_data[row["Run"]]["protein_num"],
                                },
                            )
                        )
                group_name: SampleGroup = SampleGroup(sample)
                rows_by_group[group_name] = row_data

            headers = {
                "MSstats_Condition": {
                    "title": "MSstats_Condition",
                    "description": "MSstats Condition",
                    "scale": False,
                },
                "Fraction": {
                    "title": "Fraction",
                    "description": "Fraction Identifier",
                    "scale": False,
                },
                "Peptide_Num": {
                    "title": "#Peptide IDs",
                    "description": "The number of identified PSMs in the pipeline",
                },
                "Unique_Peptide_Num": {
                    "title": "#Unambiguous Peptide IDs",
                    "description": "The number of unique peptides in the pipeline. Those that match only one protein in the provided database",
                },
                "Modified_Peptide_Num": {
                    "title": "#Modified Peptide IDs",
                    "description": "Number of modified identified peptides in the pipeline",
                },
                "Protein_Num": {
                    "title": "#Protein (group) IDs",
                    "description": "The number of identified protein(group)s in the pipeline",
                },
            }
    else:
        rows_by_group = dict()
        for sample, value in cal_num_table_data.items():
            rows_by_group[sample] = {
                "Peptide_Num": value["peptide_num"],
                "Unique_Peptide_Num": value["unique_peptide_num"],
                "Modified_Peptide_Num": value["modified_peptide_num"],
                "Protein_Num": value["protein_num"],
            }

        headers = {
            "Peptide_Num": {
                "title": "#Peptide IDs",
                "description": "The number of identified PSMs in the pipeline",
            },
            "Unique_Peptide_Num": {
                "title": "#Unambiguous Peptide IDs",
                "description": "The number of unique peptides in the pipeline. Those that match only one protein in the provided database",
            },
            "Modified_Peptide_Num": {
                "title": "#Modified Peptide IDs",
                "description": "Number of modified identified peptides in the pipeline",
            },
            "Protein_Num": {
                "title": "#Protein (group) IDs",
                "description": "The number of identified protein(group)s in the pipeline",
            },
        }

    pconfig = {
        "id": "pipeline_result_statistics",
        "title": "Pipeline Result Statistics",
        "save_file": False,
        "raw_data_fn": "multiqc_pipeline_result_statistics",
        "no_violin": True,
    }
    table_html = table.plot(rows_by_group, headers, pconfig)
    add_sub_section(
        sub_section=sub_sections,
        plot=table_html,
        order=3,
        description="This plot shows the quantms pipeline final result.",
        helptext="""
            Including Sample Name, Possible Study Variables, identified the number of peptide in the pipeline,
            and identified the number of modified peptide in the pipeline, eg. All data in this table are obtained 
            from the out_msstats file. You can also remove the decoy with the `remove_decoy` parameter.
            """
    )



def draw_modifications(sub_section, modified_data):

    draw_config = {
        "id": "modifications_per_raw_file",
        "cpswitch": False,
        "cpswitch_c_active": False,
        "title": "Modifications Per Raw File",
        "stacking": "group",
        "tt_decimals": 3,
        "ylab": "Occurence [%]",
    }

    bar_html = bargraph.plot(
        data=modified_data["plot_data"], cats=modified_data["cats"], pconfig=draw_config
    )
    bar_html = remove_subtitle(bar_html)

    add_sub_section(
        sub_section=sub_section,
        plot=bar_html,
        order=6,
        description="""
            Compute an occurrence table of modifications (e.g. Oxidation (M)) for all peptides, including the unmodified (but without contaminants).
            """,
        helptext="""
            Post-translational modifications contained within the identified peptide sequence.<br>

            <p>The plot will show percentages, i.e. is normalized by the total number of peptide sequences (where different charge state counts as a separate peptide) per Raw file.
            The sum of frequencies may exceed 100% per Raw file, since a peptide can have multiple modifications.</p>

            E.g. given three peptides in a single Raw file                 <br>
            1. _M(Oxidation (M))LVLDEADEM(Oxidation (M))LNK_               <br>
            2. _(Acetyl (Protein N-term))M(Oxidation (M))YGLLLENLSEYIK_    <br>
            3. DPFIANGER                                                   <br>

            <p>, the following frequencies arise:</p>

            * 33% of 'Acetyl (Protein N-term)' <br>
            * 33% of 'Oxidation (M)'           <br>
            * 33% of '2 Oxidation (M)'         <br>
            * 33% of 'Unmodified'              <br>

            <p>Thus, 33% of sequences are unmodified, implying 66% are modified at least once. 
            If a modification, e.g. Oxidation(M), occurs multiple times in a single peptide it's listed as a separate modification (e.g. '2 Oxidation (M)' for double oxidation of a single peptide).</p>
            """,
    )


def draw_oversampling(sub_section, oversampling, oversampling_plot, is_maxquant):

    if is_maxquant:
        draw_config = {
            "id": "oversampling_distribution",
            "cpswitch": False,
            "cpswitch_c_active": False,
            "title": "MS/MS Counts Per 3D-peak",
            "tt_decimals": 2,
            "ylab": "MS/MS Counts Per 3D-peak [%]",
        }
        bar_html = bargraph.plot(
            data=oversampling["plot_data"], cats=oversampling["cats"], pconfig=draw_config
        )
    else:
        draw_config = {
            "id": "oversampling_distribution",
            "cpswitch": True,
            "cpswitch_c_active": False,
            "title": "MS/MS Counts Per 3D-peak",
            "ylab": "MS/MS Counts Per 3D-peak [%]",
            "tt_decimals": 0,
        }
        bar_html = bargraph.plot(data=oversampling, cats=oversampling_plot, pconfig=draw_config)

    bar_html = remove_subtitle(bar_html)

    helptext = """
                For high complexity samples, oversampling of individual 3D-peaks automatically leads to 
                undersampling or even omission of other 3D-peaks, reducing the number of identified peptides. 
                Oversampling occurs in low-complexity samples or long LC gradients, as well as undersized dynamic 
                exclusion windows for data independent acquisitions.
                """
    if is_maxquant:
        helptext += "<p>If DIA-Data: this metric is skipped.</p>"

    add_sub_section(
        sub_section=sub_section,
        plot=bar_html,
        order=7,
        description="""
            An oversampled 3D-peak is defined as a peak whose peptide ion 
            (same sequence and same charge state) was identified by at least two distinct MS2 spectra 
            in the same Raw file.
            """,
        helptext=helptext,
    )


def draw_num_pep_per_protein(
        sub_sections,
        pep_plot,
        enable_mzid: bool = False
    ):

    if any([len(i) >= 100 for i in pep_plot.dict["data"].values()]):
        data_labels = ["Frequency", "Percentage"]
    else:
        data_labels = [
                {
                    "name": "Frequency",
                    "ylab": "Frequency",
                    "tt_suffix": "",
                    "tt_decimals": 0,
                },
                {
                    "name": "Percentage",
                    "ylab": "Percentage [%]",
                    "tt_suffix": "%",
                    "tt_decimals": 2,
                },
            ]

    pconfig = {
        "id": "number_of_peptides_per_proteins",
        "cpswitch": False,
        "title": "Number of Peptides identified Per Protein",
        "data_labels": data_labels,
    }

    bar_html = bargraph.plot(
        [pep_plot.dict["data"]["frequency"], pep_plot.dict["data"]["percentage"]],
        ["Frequency", "Percentage"],
        pconfig,
    )
    bar_html = remove_subtitle(bar_html)

    if enable_mzid:
        description_str = (
            "This plot shows the number of peptides per protein in the submitted data"
        )
        helptext_str = """
                    Proteins supported by more peptide identifications can constitute more confident results.
                """
    else:
        description_str = "This plot shows the number of peptides per protein in quantms pipeline final result"
        helptext_str = """
                    This statistic is extracted from the out_msstats file. Proteins supported by more peptide 
                    identifications can constitute more confident results.
                """

    add_sub_section(
        sub_section=sub_sections,
        plot=bar_html,
        order=1,
        description=description_str,
        helptext=helptext_str
    )

# IDs over RT
def draw_ids_rt_count(sub_section, rt_count_data, report_type):

    draw_config = {
        "id": "IDs_over_RT",
        "cpswitch": False,
        "cpswitch_c_active": False,
        "title": "IDs over RT",
        "ymin": 0,
        "tt_decimals": 3,
        "ylab": "Count",
        "xlab": "Retention time [min]",
        "showlegend": True,
    }

    linegraph_html = linegraph.plot(data=rt_count_data, pconfig=draw_config)

    linegraph_html = remove_subtitle(linegraph_html)

    if report_type == "maxquant":
        description_text = "Distribution of retention time, derived from the evidence table."
        help_text = """
            The uncalibrated retention time in minutes in the elution profile of the precursor ion, 
            and does not include potential contaminants.
            """
    elif report_type == "dia":
        description_text = "Distribution of retention time, derived from the main report."
        help_text = """
            [DIA-NN: main report] Distribution of retention time (RT) for each run.
            """
    elif report_type == "mzIdentML":
        description_text = "Distribution of retention time, derived from the mzIdentML (or mzML)."
        help_text = """
            The uncalibrated retention time in minutes in the elution profile of the precursor ion.
            """
    else:
        description_text = "Distribution of retention time, derived from the mzTab."
        help_text = """
            The uncalibrated retention time in minutes in the elution profile of the precursor ion.
            """

    help_text += """
            <p>This plot allows to judge column occupancy over retention time.
            Ideally, the LC gradient is chosen such that the number of identifications (here, after FDR filtering) is
            uniform over time, to ensure consistent instrument duty cycles. Sharp peaks and uneven distribution of
            identifications over time indicate potential for LC gradient optimization.
            See [Moruz 2014, DOI: 10.1002/pmic.201400036](https://pubmed.ncbi.nlm.nih.gov/24700534/) for details.</p>
            """

    add_sub_section(
        sub_section=sub_section,
        plot=linegraph_html,
        order=1,
        description=description_text,
        helptext=help_text,
    )<|MERGE_RESOLUTION|>--- conflicted
+++ resolved
@@ -1,20 +1,13 @@
+from typing import Dict, List
 from collections import OrderedDict
-<<<<<<< HEAD
-from typing import Dict, List
-=======
->>>>>>> 21f43b9e
-
-from multiqc import config
+
 from multiqc.plots import bargraph, linegraph, table
+from multiqc.types import SampleGroup, SampleName
 from multiqc.plots.table_object import InputRow
-<<<<<<< HEAD
-from multiqc.types import SampleGroup, SampleName
-=======
->>>>>>> 21f43b9e
-
+
+from pmultiqc.modules.core.section_groups import add_sub_section
 from pmultiqc.modules.common.common_utils import condition_split
 from pmultiqc.modules.common.plots.general import remove_subtitle
-from pmultiqc.modules.core.section_groups import add_sub_section
 
 
 def draw_ms_ms_identified(sub_section, msms_identified_percent):
@@ -602,10 +595,10 @@
                             sample=SampleName(row["Run"]),
                             data=sample_data,
                         )
-                    )
+                    ) 
                 group_name: SampleGroup = SampleGroup(sample)
                 rows_by_group[group_name] = row_data
-
+                
             headers = {}
             for k, _ in condition_split(sample_df_slice["MSstats_Condition"].iloc[0]).items():
                 headers["MSstats_Condition_" + str(k)] ={
@@ -638,17 +631,20 @@
             for sample in sorted(sample_df["Sample"].tolist(), key=lambda x: int(x)):
                 file_df_sample = file_df[file_df["Sample"] == sample].copy()
                 sample_df_slice = sample_df[sample_df["Sample"] == sample].copy()
-                row_data: List[InputRow] = [InputRow(
-                    sample=SampleName(sample),
-                    data={
-                        "MSstats_Condition": sample_df_slice["MSstats_Condition"].iloc[0],
-                        "Fraction": "",
-                        "Peptide_Num": "",
-                        "Unique_Peptide_Num": "",
-                        "Modified_Peptide_Num": "",
-                        "Protein_Num": "",
-                    },
-                )]
+                row_data: List[InputRow] = []
+                row_data.append(
+                    InputRow(
+                        sample=SampleName(sample),
+                        data={
+                            "MSstats_Condition": sample_df_slice["MSstats_Condition"].iloc[0],
+                            "Fraction": "",
+                            "Peptide_Num": "",
+                            "Unique_Peptide_Num": "",
+                            "Modified_Peptide_Num": "",
+                            "Protein_Num": "",
+                        },
+                    )
+                )
                 for _, row in file_df_sample.iterrows():
                     row_data.append(
                         InputRow(
@@ -703,7 +699,7 @@
                 "Modified_Peptide_Num": value["modified_peptide_num"],
                 "Protein_Num": value["protein_num"],
             }
-
+        
         headers = {
             "Peptide_Num": {
                 "title": "#Peptide IDs",
@@ -893,7 +889,7 @@
                     This statistic is extracted from the out_msstats file. Proteins supported by more peptide 
                     identifications can constitute more confident results.
                 """
-
+    
     add_sub_section(
         sub_section=sub_sections,
         plot=bar_html,
